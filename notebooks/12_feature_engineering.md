---
jupyter:
  jupytext:
    formats: ipynb,md
    text_representation:
      extension: .md
      format_name: markdown
      format_version: '1.2'
<<<<<<< HEAD
      jupytext_version: 1.5.2
=======
      jupytext_version: 1.6.0
>>>>>>> ec69e8eb
  kernelspec:
    display_name: Python [conda env:analysis]
    language: python
    name: conda-env-analysis-py
---

# Geographic feature engineering


In machine learning and data science, we are often equipped with *tons* of data. Indeed, given the constellation of packages to query data services, free and open source data sets, and the rapid and persistent collection of geographical data, there is simply too much data to even represent coherently in a single, tidy fashion. However, we often need to be able to construct useful *features* from this rich and deep sea of data. 

Where data is available, but not yet directly *usable*, *feature engineering* helps to construct useful data for modelling a given phenomenon of interest. In traditional machine learning, feature engineering involves applying additional *domain knowledge* to raw information in order to structure it in a manner that is meaningful for a model. Often, this involves some sort of *transformation* of the original dataset, which is a well-studied concept in both classical statistics and remains so in machine learning methods. While *feature engineering* always relies on this implicit domain knowledge, it is an extremely important part of adapting general-purpose algorithms to unique or distinctive problems facing the every-day data scientist. 

Geography is one of the most high-quality, ubiquitous ways to introduce *domain knowledge* into a problem: everything has a position in both *space* and *time*. And, while things that happen near to one another *in time* do not necessarily have a fundamental relationship, things that are *near* one another are often related. Thus, space is the ultimate *linkage key*, allowing us to connect different datasets together in order to improve our models and our predictions. This means that, even for *aspatial*, "non-geographic" data, you can use *spatial feature engineering* to create useful, highly-relevant features for your analysis. 

At its core, *spatial feature engineering* is the process of developing additional information from raw data using *geographic knowledge*. This distilling of information can occur *between* datasets, where geography is used to link information in separate datasets together; or *within* datasets, where geography can be used to augment the information available for one sample by borrowing from nearby ones. This chapter is structured following that distinction: for cases where geography connects *different* datasets, we adopt the term "Map Matching", often used in industry; while we use the mirroring concept of "Map Synthesis" describing the use of geographical structure to derive new features from a given dataset. Technically speaking, some of the methods we review are similar across these two cases, or even the same; however they can be applied in the context of "matching" or "synthesis", and we consider those conceptually different, hence their inclusion in both sections. Throughout the chapter, we use the Airbnb nightly rental prices in San Diego, as well as auxilliary datasets such as elevation or Census demographics.

```python
import geopandas, pandas, libpysal.weights as weights, contextily
from tobler.area_weighted import area_interpolate
import matplotlib.pyplot as plt
import cenpy
import numpy
import osmnx
import seaborn
import rasterio
from rasterio.plot import show as rioshow
```

Throughout this chapter, we will use a common dataset to which we want to append more information through geography. For the illustration, we will use the set of [AirBnb properties](../data/airbnb/regression_cleaning). Let's read it:

```python
airbnbs = geopandas.read_file('../data/airbnb/regression_db.geojson')
```

# What is spatial feature engineering? 

At its core, *spatial feature engineering* is the process of developing additional information from raw data using *geographic knowledge*. This synthesis could occur *between* datasets, where geography is used to link samples in separate datasets together; or *within* datasets, where geography can be used to borrow information from nearby samples. Building linkages *between* datasets is often called "Map Matching", while we use the term "Map Synthesis" to describe the use of geographical structure to derive new features from existing data. Both kinds of geographic feature engineering will be covered in this chapter, starting first with various methods for Map Matching when modelling Airbnb nightly rental prices in San Diego.

To help us discuss this, a vocabulary is helpful. We will cover a few different kinds of features in this chapter, both of which can be constructed in either Map Synthesis or Map Matching operations: 
- A *spatial summary feature* measures the attributes of observations that have some pre-specified spatial relationship with our target observations. This includes 
    - taking the average or median value of features within a neighborhood of each target observation. 
    - the *spatial lag*, used in previous chapters of this book (e.g. Chapters 3, 6, and 11), is a kind of spatial summary feature, since it reflects the average value of the data in the neighborhood around each point. 
    - Other kinds of spatial summary features might include the count of observations within a given distance or the standard deviation of ten nearest observations. 
    - Summary features generally include *interpolated features* which involve a transfer of information from one spatial support to another, such as when the target locations are not the same as the locations in our anciliary data. Interpolated features become significantly more complex as well when the data is *areal*, as will be discussed later in this chapter.
- A *proximity feature* measures the distance from a target observation to some other observation or position in the map. This might be done in a map matching context, as we did before with the distance to Balboa Park, or it might be done in a map synthesis context by measuring the distance to the nearest other observation. 

## Feature Engineering Using Map Matching

Space is the ultimate linkage key; map matching is all about exploiting this asset. Geographic information is collected at different scales, aggregated using bespoke geographic delineations, and ultimately stored in different datasets. Modelling and machine learning usually require the use of data aligned and coherently structured; to bring disparate geo-datasets together, the data scientist needs to be able to transfer information expressed for one geography into another. This is where map matching comes to rescue. By using geographical location, we can connect datasets that have no common key or that are otherwise completely unrelated. This is a "magic trick" that we can pull off because of location that would be much harder, or impossible, with data of other nature.

The details, and difficulty, of this transfer of information from one geography to another one depend on the nature of the "source" and "target", and on the precision with which we want to perform such transfer. In this context, there is always an inevitable trade-off between precission and sophistication: more precise transfer is usually possible at the expense of more advanced and involved techniques. Their additional cost in applying them, both in terms of cognitive load on the data scientist's part or in terms of computation, must be weighted in on an individual basis: sometimes we need the best possible estimates, at all costs; sometimes "good enough" is, well, good enough. 

In this section, we cover a few cases that we consider represent the most common and widely used approaches. We begin with situations where we have two point datasets and all we need to calculate are descriptive statistics of one dataset to the observations in the other. We swith the type of data and consider how to attach information from a continuous grid, stored in a raster file, to a set of points. Then we show the equivalent case for "moving" information for a polygon geography to a point dataset. These are all cases that, in their simplest form, involve mostly traditional GIS operations (e.g. buffer construction, spatial joins) and little in the way of statistical modelling. As an example of a case that is more involved, we cover the transfer of information from a polygon geography to another, different polygon geography. For this final case, but also as a more general comment, we try to include examples that capture the essence of the method, but keep the technique as simple as possible. For almost any of these cases we cover, the reader can find more sophisticated techniques that usually yield more accurate estimates. Where possible, we try to signpost these.

### Counting *nearby* features


A first, conceptually straightforward, approach is to augment our dataset by counting how many points of a different dataset are in the vicinity of each observation. For example, we might want to know how many bars and restaurants each AirBnb has within a given radious. This count can then become an additional  feature of our dataset, stored in a new column of `airbnbs`.

To obtain information on the location of restaurants and bars, we can download it from OpenStreetMap directly using `osmnx`. We first query all the points of interest (POIs) within the area our points cover, and then filter out everything except restaurants and bars. For that, we require to get a polygon that covers all our `airbnbs` points. From Chapter 8, we can recall that there are a few different hulls that can be used. We'll use the Convex Hull here, which is the smallest convex polygon that covers all of the points in the set. 

```python
airbnbs_ch = airbnbs.unary_union.convex_hull
airbnbs_ch
```

Using this polygon, we can use the `osmnx` package to fetch points of interest (POIs) from OpenStreetMap. We can make our request more manageable by only requesting points of interest that fall within specific categories. Below, we'll request POIs within San Diego that are "restaurants" or "bars," according to their metadata stored in OpenStreetMap. (*note: this step requires internet connection as it is querying a remote server*):

```python
%%time
pois = osmnx.pois_from_polygon(airbnbs_ch,
                               tags={"amenity": ['restaurant', 'bar']}
                              )
```

This provides us with every location within our convex hull that is tagged as a "restaurant" or "bar" its metadata on OpenStreteMap. Overall, this provides us with about 1300 points of interest: 

```python
pois.groupby('amenity').amenity.count()
```

Once loaded into `pois` as a `GeoDataFrame`, let's take a peek at their location, as compared with AirBnb spots:

```python
f,ax = plt.subplots(1,figsize=(12, 12))
airbnbs.plot(ax=ax, marker='.')
pois.plot(ax=ax, color='r')
contextily.add_basemap(ax, 
                       crs=airbnbs.crs.to_string(), 
                       source=contextily.providers.Stamen.Toner
                      )
```

Now, for some feature engineering, it may be extremely useful to know whether an Airbnb is located in a "hot" location, with a lot of restaurants and bars to choose from. Alternatively, if Airbnbs are very remote, they might not be as lucrative for short, expensive "city-break" reservations. That is, Airbnb users may decide to reserve stays where there are a lot of dining and drinking opportunities, and thus may be *willing to pay more* for the same accommodation. We might be able to predict prices better if we know about the drinking and dining scene near the Airbnb. 

Thus, we can *engineer features* in the Airbnb data using the nearby POIs. To do this, we can create a new feature for the AirBnb dataset --that is, a new column in `airbnbs`-- which incorporates information about how many POIs are *nearby* each property. This kind of "feature counting" is useful in applications where the mere presence of nearby features can affect the quantity we are modelling. 

To do this kind of feature engineering, let us first walk through what we need to do at a conceptual level: 

1. Decide what is *nearby*. This will dictate how far we go from each AirBnb when counting the number of "nearby" bars & restaurants. For this example, we will use 500 meter buffer, which is approximately the distance of a leisurely ten-minute walk.
2. For each AirBnb, determine whether POIs are *within* a leisurely 10-minute walk. 
3. Count how many POIs are withing the specified radius of each AirBnb.

At the end of this procedure, we have the number of bars & restuarants that are within a leisurely walk of the AirBnb, which might be useful in predicting the price of each AirBnb. 

With this, let us now translate the list above into code. For part 1., we need to be able to measure distances in metres. However, `airbnbs` is originally expressed in degrees, since it is provided in terms of locations in latitude and longitude:

```python
airbnbs.crs
```

In addition, the `pois` are also provided in terms of their latitude & longitude:

```python
pois.crs
```

Therefore, we need to convert this into a coordinate system that is easier to work with. Here, we will use a projection common for mapping in California, the California Albers projection:

```python
airbnbs_albers = airbnbs.to_crs(epsg=3311)
pois_albers = pois.to_crs(epsg=3311)
```

```python
pois_albers.crs
```

With this, we can create the radius of 500m around each AirBnb. This is often called *buffering*, where a shape is dilated by a given radius.

```python
airbnbs_albers['buffer_500m'] = airbnbs_albers.buffer(500)
```

Now, `abb_buffer` contains a 500-meter circle around each Airbnb.

Using these, we can count the number of POIs that are within these areas using a *spatial join*. Spatial joins link geometries based on spatial relationships (or predicates). Here, we need to know the relationship: `pois within airbnb_buffers`, where `within` is the predicate relating `pois` to `airbnb_buffers`. Predicates are not always *reversible*: no `airbnb_buffer` can be `within` a `poi`. In `geopandas`, we can compute all pairs of relations between the `pois` and `airbnb_buffers` efficiently using the `sjoin` function, which takes a `predicate` argument defining the requested relationship between the first & second argument. 

```python
joined = geopandas.sjoin(pois_albers,
                    airbnbs_albers.set_geometry('buffer_500m')[['id', 'buffer_500m']],
                    op="within"
                   )
```

The resulting joined object `joined` contains a row for every pair of POI and AirBnb that are linked. From there, we can apply a group-by operation, using the AirBnb ID, and count how many POIs each AirBnb has within 500m of distance:

```python
poi_count = joined.groupby("id")\
                  ["osmid"]\
                  .count()\
                  .to_frame('poi_count')
poi_count.head()
```

The resulting `Series` is indexed on the AirBnb IDs, so we can assign it to the original `airbnbs` table. In this case, we know by construction that missing AirBnbs in `poi_count` do not have any POI within 500m, so we can fill missing values in the column with zeros.

```python
airbnbs_w_counts = airbnbs_albers.merge(poi_count, left_on='id', right_index=True)\
                                 .fillna({"poi_count": 0})
```

We can visualise now the distribution of counts to get a sense of how "well-served" AirBnb properties are arranged over space (for good measure, we'll also add a legendgram):

```python
f, ax = plt.subplots(1, figsize=(9, 9))
airbnbs_w_counts.plot(column="poi_count",
                      scheme="quantiles",
                      alpha=0.5,
                      legend=True,
                      ax=ax
                     )
contextily.add_basemap(ax, 
                       crs=airbnbs_albers.crs.to_string(), 
                       source=contextily.providers.Stamen.Toner
                      )
```

---

```python
f, axs = plt.subplots(1, 3, figsize=(18, 6))

airbnbs.plot(ax=axs[0], markersize=0.5)

pois.plot(ax=axs[1], color="green", markersize=0.5)

airbnbs_w_counts.plot(column="poi_count",
                      scheme="quantiles",
                      markersize=0.5,
                      legend=True,
                      ax=axs[2]
                     )

axs[1].set_xlim(axs[0].get_xlim())
axs[1].set_ylim(axs[0].get_ylim())

plt.show()
```

### Assigning point values from surfaces: elevation of AirBnbs


We have just seen how to count points around each observation in a point dataset. In other cases, we might be confronted with a related but different challenge: transfering the value of a particular point in a surface to a point in a different dataset. 

To make this more accessible, let us illustrate the context with an example question: *what is the elevation of each AirBnb property?* To answer it, we require, at least, the following:

1. A sample of AirBnb property locations.
1. A dataset of elevation. We will use here the [NASA DEM](../data/nasadem/README.md) surface for the San Diego area.

Let us bring the elevation surface:

```python
dem = rasterio.open("../data/nasadem/nasadem_sd.tif")
rioshow(dem)
```

Let's first check the CRS is aligned with our sample of point locations:

```python
dem.crs
```

We have opened the file with `rasterio`, which has not read the entire dataset just yet. This feature allows us to use this approach with files that are potentially very large, as only requested data is read into memory.

To extract a discrete set of values from the elevation surface in `dem`, we can use `sample`. For a single location, this is how it works:

```python
list(dem.sample([(-117.24592208862305, 32.761619109301606)]))
```

Now, we can take this logic and apply it to a sequence of coordinates. For that, we need to extract them from the `geometry` object:

```python
abb_xys = pandas.DataFrame({"X": airbnbs.geometry.x, 
                            "Y": airbnbs.geometry.y
                           }).to_records(index=False)
```

```python
elevation = pandas.DataFrame(dem.sample(abb_xys),
                             columns=["Elevation"],
                             index=airbnbs.index
                            )
elevation.head()
```

Now we have a table with the elevation of each  AirBnb property, we can plot it on a map for visual inspection:

```python
f, ax = plt.subplots(1, figsize=(9, 9))
airbnbs.join(elevation)\
       .plot(column="Elevation",
             scheme="quantiles",
             legend=True,
             alpha=0.5,
             ax=ax
            )
contextily.add_basemap(ax, 
                       crs=airbnbs.crs.to_string(), 
                       source=contextily.providers.Stamen.TerrainBackground,
                       alpha=0.5
                      )
```

---

```python
f, axs = plt.subplots(1, 3, figsize=(18, 6))

rioshow(dem, ax=axs[0])

airbnbs.plot(ax=axs[1], markersize=0.5)

airbnbs.join(elevation)\
       .plot(column="Elevation",
             scheme="quantiles",
             markersize=0.5,
             legend=True,
             ax=axs[2]
            )

axs[0].set_xlim(axs[1].get_xlim())
axs[0].set_ylim(axs[1].get_ylim())

plt.show()
```

### Point Interpolation using sklearn 

In the previous example, we have transfered information from a surface (stored in a raster layer) to a set of points; in other words, we have gone from surface to points. Sometimes, however, we do not have the luxury of a ready-made surface. Instead, all we have available is a set of points with measurements for the variable of interest that do not match the points we want the information for. In this situation, a solution we can rely on is "spatial interpolation". 

- (streetscore averaging from nearest sites)
- air quality?



### Polygon to point

We now move on to a case where the information we are interested in matching to our set of points is stored for a polygon geography. For example, we would like to know the population density of the neighborhood in which each AirBnb is located. To that, we will download population estimates at the Census tract level, and "transfer" those estimates over to each AirBnb point. Geographically, the only challenge here is finding within which tract every point falls, and the performing what is spatial databases parlance is called a "spatial join", by which we connect the two layers through their spatial connection.

Let us pull down the number of inhabitants from the American Community Survey for tracts in San Diego:

```python
%%time
acs = cenpy.products.ACS()
sd_pop = acs.from_msa("San Diego, CA",
                      level = "tract",
                      variables=['B02001_001E']
                     )
```

And calculate population density:

```python
sd_pop["density"] = sd_pop["B02001_001E"] / sd_pop.to_crs(epsg=3311).area
```

Now, to "transfer" density estimates to each AirBnb, we can rely on the spatial join in `geopandas`:

```python
j = geopandas.sjoin(airbnbs, sd_pop.to_crs(airbnbs.crs))
```

The result is a table with one row per AirBnb and one column for each attribute we originally had for properties, *as well as* those of the tract where the area is located:

```python
j.info()
```

---

```python
f, axs = plt.subplots(1, 3, figsize=(18, 6))

sd_pop.plot(column="density", scheme="quantiles", ax=axs[0])

airbnbs.plot(ax=axs[1], markersize=0.5)

j.plot(column="density",
       scheme="quantiles",
       markersize=0.5,
       ax=axs[2]
      )

plt.show()
```

### Area to area interpolation

The final case of map matchin we consider is transfer of information from one polygon/areal geography to a different one. This is a common use-case when an analysis requires data that is provided at different levels of aggregation and different boundary delineations.

There is a large literature around this problem under the umbrella of dasymetric mapping (REF). The conceptual idea is relatively straight-forward: we want to apportion values from one set of polygons to the other based on how much "geography" is shared. In its simplest case, we can do this based on area. In this case, we will assign values from the source geography to the target based on how much they share. Let us illustrate this with an example. We will call the geography for which we have data the "source", and that to which we want to transfer data the "target". If polygon A in the target is made up of 50% of polygon 1 in the source, 30% of polygon 2, and 20% of polygon 3, the estimate for A will be a weighted average between the values in 1, 2, and 3, where the weights are 0.5, 0.3, and 0.2, respectively. Of course, underlying this exercise is the implicit assumption that the values we are interested in are uniformly distributed within each polygon in the source and target. In some cases, this is a valid assumption or, at least, it does not introduce critical errors; in others, this is not acceptable. Dasymetric mapping has proposed a large amount of sophistications that try to come up with more realistic estimates and that can incorporate additional information.

To implement dasymetric mapping in Python, the best option is `tobler`, a package from the PySAL federation designed exactly for this goal. We will show here the simplest case, that of areal interpolation where apportioning is estimated based on area, but the package provides also more sophisticated approaches.

For the example, we need two polygon layers. We will stick with San Diego and use the set of Census Tracts and the [H3 hexagonal grid layer](../data/h3_grid/README.md). Our goal will be to create population estimates for each hexagon.

First, let us load the H3 grid:

```python
h3 = geopandas.read_file("../data/h3_grid/sd_h3_grid.gpkg")
```

We are ready to interpolate:

```python
interpolated = area_interpolate(source_df=sd_pop.to_crs(epsg=3311),
                                target_df=h3.to_crs(epsg=3311),
                                extensive_variables=["B02001_001E"],
                                intensive_variables=["density"]
                               )
```

There is quite a bit going on in the cell above, let us unpack it:

- Remember this method apportions data values based on area, so it makes sense to have an accurate estimate for the extent of each polygon. To do that, we convert each geography to Albers Equal (`EPSG:3311`), which is expressed in metres, using `to_crs`.
- The method `area_interpolate` then takes the source and the target `GeoDataFrame` objects using the same naming convention we have in our explanation. 
- In addition, we need to specify which variables we would like to interpolate. here, Tobler makes a distinction:
    - *Extensive* variables, or absolute values such as counts, aggregates, etc. (which we use for population, `B02001_001E`)
    - *Intensive* variables, such as rates, ratios, etc. (which we select for density as it is the ratio of population over area)

A good first approach to examine the output is by comparing the source and the target visually. Here is total population:

```python
f, axs = plt.subplots(1, 3, figsize=(18, 6))

minX, minY, maxX, maxY = interpolated.total_bounds
sd_pop.to_crs(epsg=3311)\
      .cx[minX:maxX, minY:maxY]\
      .plot(column="B02001_001E", 
            scheme="quantiles", 
            k=10,
            ax=axs[0]
           )

h3.to_crs(epsg=3311)\
  .plot(ax=axs[1], markersize=0.5)

interpolated.plot(column="B02001_001E",
                  scheme="quantiles",
                  k=10,
                  ax=axs[2]
                 )

axs[0].set_xlim(minX, maxX)
axs[0].set_ylim(minY, maxY)

f.suptitle("Population")

plt.show()
```

And density:

```python
f, axs = plt.subplots(1, 3, figsize=(18, 6))

minX, minY, maxX, maxY = interpolated.total_bounds
sd_pop.to_crs(epsg=3311)\
      .cx[minX:maxX, minY:maxY]\
      .plot(column="density", 
            scheme="quantiles", 
            k=10,
            ax=axs[0]
           )

h3.to_crs(epsg=3311)\
  .plot(ax=axs[1], markersize=0.5)

interpolated.plot(column="density",
                  scheme="quantiles",
                  k=10,
                  ax=axs[2]
                 )

axs[0].set_xlim(minX, maxX)
axs[0].set_ylim(minY, maxY)

f.suptitle("Population Density")

plt.show()
```

## Feature Engineering using Map Synthesis

Feature engineering with map matching is most helpful when you have additional information to use in the analysis. And, with the wealth of freely available data from censuses, satellites, and open volunteered geographic information vendors such as OpenStreetMap, map matching can be a very powerful tool for enriching and improving your analyses. However, it is sometimes *also* useful to only examine the data you've got, and use the spatial structure within to build better features or better models. While this might be done using spatially-explicit models (like those covered in Chapter 11), it is also possible to use map synthesis to build spatial feature and improve your predictions.

There is an extensive amount of map synthesis features. In addition to the two kinds of features discussed in map matching, there are other kinds of useful features that can be used in map synthesis that will be discussed below. First, we will return to spatial summary features. Second, we will examine some *regionalization features*, which detect and leverage geographical clusters in the data to improve prediction. 

### Spatial Summary Features in Map Synthesis


Just like in map matching, you can use spatial summary features in map synthesis to make better predictions. One clear method involves constructing spatial summary measures of your training data. This is done in the same manner as in map matching, except we can now refer only to the data on hand. Thus, we may want to determine whether nearby Airbnbs are "competing" with each airbnb. We might do this by finding the distance to the nearest Airbnb with the same number of bedrooms, since two nearby listings that *also* sleep the same number of people likely will compete with one another for tenants. 

#### Distance buffers within a single table

We might do this by building a `DistanceBand` weight object, which considers Airbnb as "neighbors" if they are within the distance threshold. 

```python
d500_w = weights.DistanceBand.from_dataframe(airbnbs_albers, threshold=500, silence_warnings=True)
```

Now, we can get the average size of surrounding Airbnbs directly as the spatial lag:

```python
d500_w.transform = 'r'
```

```python
local_average_bedrooms = weights.lag_spatial(d500_w, airbnbs_albers[['bedrooms']].values)
```

While related, these features contain quite distinct pieces of information, and both may prove useful in modelling: 

```python
plt.scatter(airbnbs_albers[['bedrooms']].values, local_average_bedrooms)
plt.xlabel("Number of bedrooms")
plt.ylabel("Average of nearby\n listings' bedrooms")
```

If we were instead interested in the most common number of bedrooms, rather than the average, we could use the `lag_categorical` function:

```python
local_mode = weights.lag_categorical(d500_w, airbnbs_albers[['bedrooms']].values)
```

Since we are now treating the number of bedrooms as a discrete feature, we can use a crosstab from `pandas` to examine the relationship between a listing and the typical size of listings nearby:

```python
crosstab = pandas.crosstab(airbnbs_albers.bedrooms, 
                           local_mode.flatten())
crosstab.columns.name = "nearby"
crosstab
```

If more complicated statistics are required. it can help to re-express the construction of summary statistics as a *reduction* of the *adjacency list* representation of our weights, as done in Chapter 3. To recap, the *adjacency list* is a `pandas.DataFrame` where each row contains a single link in our graph. It contains the identifier for some `focal` observation, the identifier for some `neighbor` observation, and a value for the `weight` of the link that connects the `focal` and `neighbor`:

```python
adjlist = d500_w.to_adjlist()
```

```python
adjlist.head()
```

If we had the values for each for the neighbors in this adjacency list table, then we could use a `groupby()` to summarize the values of observations connected to a given focal observation. This merge can be done directly with the original data, linking the `neighbor` key in the adjacency list back to that observation in our source table: 

```python
adjlist = adjlist.merge(airbnbs_albers[['bedrooms']], left_on='neighbor', 
                        right_index=True, how='left')
adjlist.head()
```

Now, we need only to group the adjacency list by the focal observation and summarize the `bedrooms` column to obtain the median number of bedrooms for each `focal` observation. 

```python
adjlist.groupby("focal").bedrooms.median()
```

Since the mean and/or mode are the most commonly-used measures of central tendency, the `lag_spatial` and `lag_categorical` functions cover many of the required uses in practice. 

#### "Ring" buffer features

Sometimes, analysts might want to use multiple "bands" of buffer features. This requires that we build summaries of the observations that fall *only within* a given range of distances, such as the typical size of houses that are further than 500m, but still within 1km. This kind of "ring buffer" is a common request in spatial analysis, and can be done in substantially the same way as before by increasing the `threshold` in a `DistanceBand` weight.  

So, we can use our 500m weights from before to build the average again:

```python
average_within_500 = weights.lag_spatial(d500_w, airbnbs_albers[['bedrooms']].values)
```

Then, we need to build the graph of airbnbs that fall *between* 500m and 1km from one another. To start, we build the `DistanceBand` graph of all listings closer than 1km:

```python
d1k_w = weights.DistanceBand.from_dataframe(airbnbs_albers, threshold=1000, silence_warnings=True)
```

Then, using the `weights.set_operations` module, we can express set-theoretic relationships between graphs. Here, we need to *remove* the links in our 1km graph that are *also* links in the 500m graph. To do this, we need `w_difference(d1k_w, d500_w)`, the difference between the 1km graph and the 500m graph: 

```python
d1k_exclusive = weights.set_operations.w_difference(d1k_w, d500_w, constrained=False)
```

Then, we can compute the average size of listings between 500m and 1km in the same manner as before using our `d1k_exclusive` graph, which now omits all edges shorter than 500m. 

```python jupyter={"outputs_hidden": true}
d1k_exclusive.transform= 'r'
average_500m_to_1k = weights.lag_spatial(d1k_exclusive, 
                                         airbnbs_albers[['bedrooms']].values)
```

Thus, we can see that the two features definitely contain distinct, but related, information, and both may be valuable as features when attempting to predict features of interest. 

```python
plt.scatter(average_within_500,
            average_500m_to_1k,
            color='k', marker='.')
plt.xlabel("Average size within 500 meters")
plt.ylabel("Average size\n beyond 500m but within 1km")
plt.plot([0,5],[0,5], color='orangered', linestyle=':', linewidth=2, 
         label='1 to 1')
plt.legend()
```

#### Clustering as feature engineering


One unique way to use spatial or feature information *within* your data as a feature in your existing models is to use *clustering*, as we saw in Chapters 8 & 10. This can provide an indication of whether an observation exists in a given "place" geographically, or if an observation is a specific "kind" of observation. 

Sometimes, this data reduction of many correlated variates into a derived feature can be useful in training models. This is more useful when the *spatial location* of a given observation indicates something useful about what kind of observation is taken at that location. 

While it would be *best* to use an explicitly-spatial model to examine this structure, we can cheat a little bit and use cluster labels themselves as features. For example, to cluster the listings based on their location, we can use hierarchical DBSCAN, an improved variant of the DBSCAN algorithm used in chapter 8. 

```python
from hdbscan import HDBSCAN
```

```python
coordinates = numpy.column_stack((airbnbs_albers.geometry.x, 
                                  airbnbs_albers.geometry.y))
```

With a little tuning, we can decide on an effective parameterization. Here, we'll look for relatively large clusters of Airbnbs, those with about 100 listings or more. 

```python
labels = HDBSCAN(min_cluster_size=25).fit(coordinates).labels_
```

The spatial distribution of these clusters gives us a sense of the geographical distribution of the observations. To help us visualize the clusters, we can construct the convex hull of the observations in each dectected cluster:

```python
hulls = airbnbs_albers[['geometry']].dissolve(by=labels).convex_hull
```

Since humans tend to make locational decisions hierarchically (in that they pick *San Diego*, then they pick a particular *part* of San Diego (such as the Gaslamp Quarter), then they pick a house in that part), this clustering process might give us a reasonable insight into the enclaves of competition between Airbnbs:

```python
f, ax = plt.subplots(1, figsize=(9, 9))
airbnbs_albers.plot(column=labels,
                    categorical=True,
                    alpha=0.5,
                    legend=False,
                    ax=ax, marker='.'
                    )
hulls[hulls.index >=0].boundary.plot(color='k', ax=ax,)
contextily.add_basemap(ax, 
                       crs=airbnbs_albers.crs.to_string(), 
                       source=contextily.providers.Stamen.Toner
                      )
```

Regardless, this cluster label certainly communicates some information about the price of a listing, since the distributions of prices are substantially different across the detected clusters:

```python
f = plt.figure(figsize=(8,3))
ax = airbnbs_albers.boxplot("price", by=labels, 
                            flierprops=dict(marker=None), 
                            ax=plt.gca())
ax.set_xlabel("competition cluster")
ax.set_ylabel("price ($)")
plt.gcf().suptitle(None)
ax.set_title("Price distribution by detected cluster")
ax.set_ylim(0,1250)
plt.show()
```

# Conclusion


Feature engineering is a powerful way to enrich your data analysis capabilities. It's often within reach of your existing data analysis methods: at a minimum, it only requires that new variables are constructed from your existing data. At a maximum, feature engineering gives you the *ultimate linkage key*, a flexible and powerful tool with which you can unlock the value held in many *other* datasets that you may have access to. 

The main operations and methods that are involved in feature engineering, such as determining what the average value is in the area near each observation or identifying whether observations exist in a "cluster," are fundamentally simple operations. Together, though, they build large, rich, and useful datasets that can be used directly in your existing methods of analysis. 

Beyond feature engineering, statistical techniques we discuss in this book (particularly in Chapters 10 and 11) can leverage spatial structure *directly* during learning. These techniques can best simpler less-complicated models that learn from spatially-engineered features. However, the techniques in this chatper (and the methods that extend upon them) are immediately useful for most practicing data scientists, and can be integrated into nearly any analytical method or approach. 


# Questions


---

<a rel="license" href="http://creativecommons.org/licenses/by-nc-nd/4.0/"><img alt="Creative Commons License" style="border-width:0" src="https://i.creativecommons.org/l/by-nc-nd/4.0/88x31.png" /></a><br />This work is licensed under a <a rel="license" href="http://creativecommons.org/licenses/by-nc-nd/4.0/">Creative Commons Attribution-NonCommercial-NoDerivatives 4.0 International License</a>.


---

**[To remove eventually]**

But we might want to stuff in a blog post or somewhere else...

```python
mapbox_access_token = ""
demraw, demext = contextily.bounds2img(*airbnbs.to_crs(epsg=3857).total_bounds, zoom=11,
                                       url='https://api.mapbox.com/v4/mapbox.terrain-rgb/'
                                           '{z}/{x}/{y}.pngraw?access_token='+mapbox_access_token) 
```

```python
demraw = demraw.astype(numpy.uint64)
```

```python
plt.imshow(demraw)
```

```python
h,w,b = demraw.shape
```

```python
dem = -1e4 + (demraw[:,:,0]*256**2 + 
              demraw[:,:,1]*256 + 
              demraw[:,:,2])*.1
```

```python
plt.imshow(dem)
```

```python
airbnbs_webmerc_coords = numpy.column_stack((airbnbs.to_crs(epsg=3857).geometry.x, 
                                             airbnbs.to_crs(epsg=3857).geometry.y))
```

```python
dembounds = (demext[0], demext[2], demext[1], demext[3])
```

```python
transform = rasterio.transform.from_bounds(*dembounds, w,h)
```

```python
with rasterio.MemoryFile() as vfile:
    with vfile.open(driver='GTiff', height=h, width=w, count=1, 
                    dtype=dem.dtype, 
                    crs='epsg:3857', transform=transform) as dem_tmp:
        dem_tmp.write(dem, 1)
        elevation_generator = dem_tmp.sample(airbnbs_webmerc_coords)
        elevation_at_airbnb = numpy.row_stack(list(elevation_generator))
```

```python
f,ax = plt.subplots(1,1,figsize=(10,10))
ax = airbnbs.assign(elev = elevation_at_airbnb)\
            .to_crs(epsg=3857).plot('elev', marker='.',ax=ax)
ax.imshow(basemap, extent=basemap_ext)
```<|MERGE_RESOLUTION|>--- conflicted
+++ resolved
@@ -6,11 +6,7 @@
       extension: .md
       format_name: markdown
       format_version: '1.2'
-<<<<<<< HEAD
       jupytext_version: 1.5.2
-=======
-      jupytext_version: 1.6.0
->>>>>>> ec69e8eb
   kernelspec:
     display_name: Python [conda env:analysis]
     language: python
