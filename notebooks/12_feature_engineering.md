--- conflicted
+++ resolved
@@ -6,11 +6,7 @@
       extension: .md
       format_name: markdown
       format_version: '1.2'
-<<<<<<< HEAD
       jupytext_version: 1.6.0
-=======
-      jupytext_version: 1.5.2
->>>>>>> 0b440a80
   kernelspec:
     display_name: Python 3
     language: python
