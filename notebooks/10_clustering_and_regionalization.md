---
jupyter:
  jupytext:
    formats: ipynb,md
    text_representation:
      extension: .md
      format_name: markdown
      format_version: '1.1'
      jupytext_version: 1.1.6
  kernelspec:
    display_name: Python 3
    language: python
    name: python3
---

# Clustering and Regionalization
<!--
**NOTE**: parts of this notebook have been
borrowed from [GDS'17 - Lab
6](http://darribas.org/gds17/content/labs/lab_06.html)
-->

```python
from pysal.explore.esda.moran import Moran
from pysal.lib.api import Queen, KNN
from pysal.lib.weights import Wsets
from booktools import choropleth
import seaborn 
import pandas
import geopandas 
import data
import numpy
from sklearn.cluster import KMeans, AgglomerativeClustering
import matplotlib.pyplot as plt

```

## Introduction

The world's hardest questions are complex and multi-faceted.
Effective methods to learn from data should recognize this. Many questions
and challenges are inherently multidimensional; they are affected, shaped, and
defined by many different components all acting simultaneously. In statistical
terms, these processes are called *multivariate processes*, as opposed to 
*univariate processes*, where only a single variable acts at once.
Clustering is a fundamental method of geographical analysis that draws insights
from large, complex multivariate processes. It works by finding similarities among the
many dimensions in a multivariate process, condensing them down into a simpler representation
Thus, through clustering, a complex and difficult to understand process is recast into a simpler one
that even non-technical audiences can look at and understand. 

Often, clustering involves sorting observations into groups. For these groups to be more
meaningful than any single initial dimension, members of a group should be more
similar to one another than they are to members of a different group.
Each group is referred to as a *cluster* while the process of assigning
objects to groups is known as *clustering*. If done well, these clusters can be
characterized by their *profile*, a simple summary of what members of a group
are like in terms of the original multivariate process.

Since a good cluster is more
similar internally than it is to any other cluster, these cluster-level profiles
provide a convenient shorthand to describe the original complex multivariate process.
Observations in one group may have consistently high 
scores on some traits but low scores on others. 
The analyst only needs to look at the profile of a cluster in order to get a
good sense of what all the observations in that cluster are like, instead of
having to consider all of the complexities of the original multivariate process at once. 
Throughout data science, and particularly in geographic data science, 
clustering is widely used to provide insights on the
geographic structure of complex multivariate spatial data. 

In the context of explicitly spatial questions, a related concept, the *region*,
is also instrumental. A *region* is similar to a *cluster*, in the sense that
all members of a region have been grouped together, and the region should provide 
a shorthand for the original data. 
Further, for a region to be analytically useful, its members also should
display stronger similarity to each other than they do to the members of other regions. 
However, regions are more complex than clusters because they combine this
similarity in profile with additional information about the geography of their members.
In short, regions are like clusters (since they have a coherent profile), but they
also have a coherent geography&mdash;members of a region should also be
located near one another.

The process of creating regions is called regionalization.
A regionalization is a special kind of clustering where the objective is 
to group observations which are similar in their statistical attributes,
but also in their spatial location. In this sense, regionalization embeds the same
logic as standard clustering techniques, but also applies a series of
spatial and/or geographical constraints. Often, these
constraints relate to connectivity: two candidates can only be grouped together in the
same region if there exists a path from one member to another member
that never leaves the region. These paths often model the spatial relationships
in the data, such as contiguity or proximity. However, connectivity does not
always need to hold for all regions, and in certain contexts it makes
sense to relax connectivity or to impose different types of spatial constraints. 

In this chapter we consider clustering techniques and regionalization methods which will
allow us to do exactly that. In the process, we will explore the characteristics
of neighborhoods in San Diego.
We will extract common patterns from the
cloud of multidimensional data that the Census Bureau produces about small areas
through the American Community Survey. We begin with an exploration of the
multivariate data about San Diego by suggesting some ways to examine the 
statistical and spatial distribution of the data before carrying out any
 clustering. Focusing on the individual variables, as well as their pairwise
associations, can help guide the subsequent application of clusterings or regionalizations. 

We then consider geodemographic approaches to clustering&mdash;the application
of multivariate clustering to spatially referenced demographic data.
Two popular clustering algorithms are employed: k-means and Ward's hierarchical method.
Mapping the spatial distribution of the resulting clusters 
reveals interesting insights on the socioeconomic structure of the San Diego
metropolitan area. We also see that in many cases, clusters are spatially 
fragmented. That is, a cluster may actually consist of different areas that are not
spatially connected. Indeed, some clusters will have their members strewn all over the map. 
This will illustrate why connectivity might be important when building insight
about spatial data, since these clusters will not at all provide intelligible regions. 
So, we then will move on to regionalization, exploring different approaches that
incorporate geographical constraints into the exploration of the social structure of San Diego.

## Data

The dataset we will use in this chapter comes from the American Community Survey
(ACS). In particular, we examine data at the Census Tract level in San Diego,
California in 2016. Let us begin by reading in the data as a GeoDataFrame and
exploring the attribute names.

```python
# Read file
db = geopandas.read_file(data.san_diego_tracts())
# Print column names
db.columns
```

While the ACS comes with a large number of attributes we can use for clustering
and regionalization, we are not limited to the original variables at hand; we
can construct additional variables. This is particularly useful when
we want to compare areas that are not very similar in some structural
characteristic, such as area or population. For example, a quick look into the
variable names shows most variables are counts. For tracts of different sizes,
these variables will mainly reflect their overall population, rather than provide direct information
about the variables itself. To get around this, we will cast many of these count variables to rates,
and use them in addition to a subset of the original variables. 
Together, this set of constructed and received variables will to
will be used for our clustering and regionalization.

```python
# Pull out total house units
total_units = db['Total Ho_1']
# Calculate percentage of renter occupied units
pct_rental = db['Renter Occ'] / (total_units + (total_units==0)*1)

# Pull out total number of households
total_hh = db['Total Hous']
# Calculate percentage of female households
pct_female_hh = db['Female hou'] / (total_hh + (total_hh==0)*1)

# Calculate percentage of population with a bachelor degree
pct_bachelor = db["Bachelor's"] / (db['Total Popu'] + (db['Total Popu']==0)*1)
# Assign newly created variables to main table `db`
db['pct_rental'] = pct_rental
db['pct_female_hh'] = pct_female_hh
db['pct_bachelor'] = pct_bachelor
# Calculate percentage of population white
db['pct_white'] = db["White"] / (db['Total Popu'] + (db['Total Popu']==0) * 1)
```

To make things easier later on, let us collect the variables we will use to
characterize Census tracts. These variables capture different aspects of the socio-
economic reality of each area and, taken together, they provide a comprehensive
characterization of San Diego as a whole:

```python
cluster_variables =  ['Median Val',   # Median house value
                      'pct_white',    # Percent of tract population that is white
                      'pct_rental',   # Percent of households that are rented
                      'pct_female_hh',# Percent of female-led households 
                      'pct_bachelor', # Percent of tract population with a Bachelors degree
                      'Median Num',   # Median number of rooms in the tract's households
                      'Gini index',   # Gini index measuring tract wealth inequality
                      'Med Age',      # Median age of tract population
                      'Travel tim'    # ???
                      ]
```

### Exploring the data

Now let's start building up our understanding of this
dataset through both visual and summary statistical measures.

We will start by
looking at the spatial distribution of each variable alone.
This will help us draw a picture of the multi-faceted view of the tracts we
want to capture with our clustering. Let's use choropleth maps for the
nine attributes and compare these choropleth maps side-by-side:

```python
f, axs = plt.subplots(nrows=3, ncols=3, figsize=(12, 12))
# Make the axes accessible with single indexing
axs = axs.flatten()
# Start a loop over all the variables of interest
for i, col in enumerate(cluster_variables):
    # select the axis where the map will go
    ax = axs[i]
    # Plot the map
    #db.plot(column=col, ax=ax, scheme='Quantiles', 
    #        linewidth=0, cmap='RdPu')
    choropleth(db, col, cmap='RdPu', ax=ax)
    # Remove axis clutter
    ax.set_axis_off()
    # Set the axis title to the name of variable being plotted
    ax.set_title(col)
# Display the figure
plt.show()
```

Many visual patterns jump out from the maps, revealing both commonalities as
well as differences across the spatial distributions of the individual variables.
Several variables tend to increase in value from the east to the west
(`pct_rental`, `Median Val`, `Median Num`, and `Travel tim`) while others
have a spatial trend in the opposite direction (`pct_white`, `pct_female_hh`,
`pct_bachelor`, `Med Age`). This is actually desirable; when variables have
different spatial distributions, each variable to contributes distinct 
information to the profiles of each cluster. However, if all variables display very similar 
spatial patterns, the amount of useful information across the maps is 
actually smaller than it appears, so cluster profiles may be much less useful as well.
It is also important to consider whether the variables display any
spatial autocorrelation, as this will affect the spatial structure of the
resulting clusters. 

Recall from chapter XXX that Moran's I is a commonly used
measure for global spatial autocorrelation. 
Let us get a quick sense to what
extent this is present in our dataset.
First, we need to build a spatial weights matrix that encodes the spatial
relationships in our San Diego data. We will start with queen contiguity:

```python
w_queen = Queen.from_dataframe(db)
```

As the warning tells us, observation `103` is an *island*, a disconnected observation
with no queen contiguity neighbors. To make sure that every observation
has at least one neighbor, we can combine the queen contiguity matrix with a
nearest neighbor matrix. This would ensure that every observation is neighbor 
of at least the observation it is closest to, plus all the areas with which 
it shares any border. Let's first create the `KNN-1 W`:

```python
w_k1 = KNN.from_dataframe(db, k=1)
```

Now we can combine the queen and nearest neighbor matrices into a single representation
with no disconnected observations. This full-connected connectivity matrix is the 
one we will use for analysis:

```python
w = Wsets.w_union(w_queen, w_k1)
```

As we ensured (thanks to the nearest neighbor connections),  `w` does not contain
any islands:

```python
w.islands
```

Now let's calculate Moran's I for the variables being used. This will measure
the extent to which each variable contains spatial structure:

```python
# Set seed for reproducibility
numpy.random.seed(123456)
# Calculate Moran's I for each variable
mi_results = [Moran(db[variable], w) for variable in cluster_variables]
# Display on table
table = pandas.DataFrame([(variable, res.I, res.p_sim) for variable,res 
                      in zip(cluster_variables, mi_results)],
                     columns=['Variable', "Moran's I", 'P-value'])\
          .set_index('Variable')
table
```

Each of the variables displays significant positive spatial autocorrelation,
suggesting that Tobler's law is alive and well in the socioeconomic geography of San
Diego County. This means we also should expect the clusters we find will have
a non random spatial distribution. In particular, we would expect clusters to have
a modest amount of spatial coherence in addition to the coherence in their profiles,
since there is strong positive autocorrelation in all of the input variables.

Spatial autocorrelation only describes relationships between a single observation at a time.
So, the fact that all of the clustering variables are positively autocorrelated does not tell us 
about the way the attributes covary over space. For that, we need to consider the
spatial correlation between variables. Here, we will measure this using the
bivariate correlation in the maps of covariates themselves.

Given the 9 maps, there are 36 pairs of maps that must be compared. This is too 
many maps to process visually, so we can turn to an alternative tool to
explicitly focus on the bivariate relations between each pair of attributes.

```python
_ = seaborn.pairplot(db[cluster_variables], kind='reg', diag_kind='kde')
```

Two different types of plots are contained in the scatterplot matrix. On the
diagonal are the density functions for the nine attributes. These allow for an
inspection of the overall morphology of the attribute's value distribution.
Examining these we see that our selection of variables includes those that are
negatively skewed (`pct_white` and `pct_female_hh`) as well as positively skewed
(`while median_val`, `pct_bachelor`, and `travel_tim`).

The second type of visualization lies in the off-diagonal cells of the matrix; 
these are bi-variate scatterplots. Each cell shows the association between one
pair of variables. Several of these cells indicate positive linear
associations (`med_age` Vs. `median_value`, `median_value` Vs. `Median Num`)
while other cells display negative correlation (`Median Val` Vs. `pct_rental`,
`Median Num` Vs. `pct_rental`, and `Med Age` Vs. `pct_rental`). The one variable
that tends to have consistenty weak association with the other variables is
`Travel tim`, and in part this appears to reflect its rather concentrated 
distribution as seen on the lower right diagonal corner cell.

## Geodemographic Clusters in San Diego Census Tracts

We now will move
beyond the implicitly bi-variate focus to consider the full multidimensional
nature of this data set. Geodemographic analysis is a form of multivariate
clustering where the observations represent geographical areas. The output
of these clusterings is nearly always mapped. Altogether, these methods use
multivariate clustering algorithms to construct a known number of
clusters ($k$), where the number of clusters is typically much smaller than the 
number of observations to be clustered. Each cluster is given a unique label,
and these labels are mapped. Using the clusters' profile and label, the map of 
labels can be interpreted to get a sense of the spatial distribution of 
sociodemographic traits. The power of (geodemographic) clustering comes
from taking statistical variation across several dimensions and compressing it
into a single categorical one that we can visualize through a map. To
demonstrate the variety of approaches in clustering, we will show two
distinct but very popular clustering algorithms: k-means and Ward's hierarchical method.

### K-means

K-means is probably the most widely used approach to
cluster a dataset. The algorithm groups observations into a
prespecified number of clusters so that that each observation is
closer to the mean of its own cluster than it is to the mean of any other cluster.
The k-means problem is solved by iterating between an assignment step and an update step. 
First, all observations are randomly assigned one of the $k$ labels. Next, the 
multivariate mean over all covariates is calculated for each of the clusters.
Then, each observation is reassigned to the cluster with the closest mean. 
If the observation is already assigned to the cluster whose mean it is closest to,
the observation remains in that cluster. This assignment-update process continues
until no further reassignments are necessary.

The nature of this algorithm requires us to select the number of clusters we 
want to create. The right number of clusters is unknown in practice. For
illustration, we will use $k=5$ in the `KMeans` implementation from
`scikit-learn`. To proceed, we first create a `KMeans` clusterer:

```python
# Initialise KMeans instance
kmeans = KMeans(n_clusters=5)
```

Next, we call the `fit` method to actually apply the k-means algorithm to our data:

```python
# Set the seed for reproducibility
numpy.random.seed(1234)
# Run K-Means algorithm
k5cls = kmeans.fit(db[cluster_variables])
```

Now that the clusters have been assigned, we can examine the label vector, which 
records the cluster to which each observation is assigned:

```python
k5cls.labels_
```

In this case, the second and third observations are assigned to cluster 4, while
the fourth and fifth observations have been placed in cluster 0. It is important
to note that the integer labels should be viewed as denoting membership only &mdash;
the numerical differences between the values for the labels are meaningless.
The profiles of the various clusters must be further explored by looking
at the values of each dimension. 

But, before we do that, let's make a map.

### Spatial Distribution of Clusters

Having obtained the cluster labels, we can display the spatial
distribution of the clusters by using the labels as the categories in a
choropleth map. This allows us to quickly grasp any sort of spatial pattern the 
clusters might have. Since clusters represent areas with similar
characteristics, mapping their labels allows to see to what extent similar areas tend
to have similar locations.
Thus, this gives us one map that incorporates the information of from all nine covariates.

```python
# Assign labels into a column
db['k5cls'] = k5cls.labels_
# Setup figure and ax
f, ax = plt.subplots(1, figsize=(9, 9))
# Plot unique values choropleth including a legend and with no boundary lines
db.plot(column='k5cls', categorical=True, legend=True, linewidth=0, ax=ax)
# Remove axis
ax.set_axis_off()
# Keep axes proportionate
plt.axis('equal')
# Add title
plt.title(r'Geodemographic Clusters (k-means, $k=5$)')
# Display the map
plt.show()
```

The map provides a useful view of the clustering results; it allows for
a visual inspection of the extent to which Tobler's first law of geography is
reflected in the multivariate clusters. Recall that the law implies that nearby
tracts should be more similar to one another than tracts that are geographically
more distant from each other. We can see evidence of this in
our cluster map, since clumps of tracts with the same color emerge. However, this
visual inspection is obscured by the complexity of the underlying spatial
units. Our eyes are drawn to the larger polygons in the eastern part of the
county, giving the impression that cluster 2 is the dominant cluster. While this
seems to be true in terms of land area (and we will verify this below), there is
more to the cluster pattern than this. Because the tract polygons are all 
different sizes and shapes, we cannot solely rely on our eyes to interpret 
the spatial distribution of clusters.

### Statistical Analysis of the Cluster Map

To complement the geovisualization of the clusters, we can explore the
statistical properties of the cluster map. This process allows us to delve
into what observations are part of each cluster and what their
characteristics are.
This gives us the profile of each cluster so we can interpret the meaning of the
labels we've obtained. We can start, for example, by
considering cardinality, or the count of observations in each cluster:

```python
# Group data table by cluster label and count observations
k5sizes = db.groupby('k5cls').size()
k5sizes
```

And we can get a visual representation of cardinality as well:

```python
_ = k5sizes.plot.bar()
```

There are substantial differences in the sizes of the five clusters, with two very
large clusters (0, 2), one medium sized cluster (4), and two small clusters (1,
3). Cluster 2 is the largest when measured by the number of assigned tracts.
This confirms our intuition from the map above, where we got the visual impression
that tracts in cluster 2 seemed to have the largest area. Let's see if this is 
the case. To do so we can use the `dissolve` operation in `geopandas`, which 
combines all tracts belonging to each cluster into a single
polygon object. After we have dissolved all the members of the clusters,
we report the total land area of the cluster:

```python
# Dissolve areas by Cluster, aggregate by summing, and keep column for area
areas = db.dissolve(by='k5cls', aggfunc='sum')['AREALAND']
areas
```

And, to show this visually:

```python
areas.plot.bar()
```

Our visual impression is confirmed: cluster 2 contains tracts that
together comprise 5,816,736,150 square meters (approximately 2,245 square miles),
which accounts for over half of the total land area in the county:

```python
areas[2]/areas.sum()
```

Let's move on to build the profiles for each cluster. Again, the profiles is what
provides the conceptual shorthand, moving from the arbitrary label to a meaningful
collection of observations with similar attributes. To build a basic profile, we can
compute the means of each of the attributes in every cluster:

```python
# Group table by cluster label, keep the variables used 
# for clustering, and obtain their mean
k5means = db.groupby('k5cls')[cluster_variables].mean()
k5means.T
```

We see that cluster 3, for example, is composed of tracts that have
the highest average `Median_val`, while cluster 2 has the highest level of inequality
(`Gini index`), and cluster 1 contains an older population (`Med Age`)
who tend to live in housing units with more rooms (`Median Num`).
Average values, however, can hide a great deal of detail and, in some cases,
give wrong impressions about the type of data distribution they represent. To
obtain more detailed profiles, we can use the `describe` command in `pandas`, 
after grouping our observations by their clusters:

```python
# Group table by cluster label, keep the variables used 
# for clustering, and obtain their descriptive summary
k5desc = db.groupby('k5cls')[cluster_variables].describe()
# Loop over each cluster and print a table with descriptives
for cluster in k5desc.T:
    print('\n\t---------\n\tCluster %i'%cluster)
    print(k5desc.T[cluster].unstack())
```

However, this approach quickly gets out of hand: more detailed profiles can simply
return to an unwieldy mess of numbers. A better approach to constructing
cluster profiles is be to draw the distributions of cluster members' data.
To do this we need to "tidy up" the dataset. A tidy dataset ([Wickham,
2014](https://www.jstatsoft.org/article/view/v059i10)) is one where every row is
an observation, and every column is a variable. Thus, a few steps are required 
to tidy up our labelled data:

```python
# Index db on cluster ID
tidy_db = db.set_index('k5cls')
# Keep only variables used for clustering
tidy_db = tidy_db[cluster_variables]
# Stack column names into a column, obtaining 
# a "long" version of the dataset
tidy_db = tidy_db.stack()
# Take indices into proper columns
tidy_db = tidy_db.reset_index()
# Rename column names
tidy_db = tidy_db.rename(columns={
                        'level_1': 'Attribute', 
                        0: 'Values'})
# Check out result
tidy_db.head()
```

Now we are ready to plot. Below, we'll show the distribution of each cluster's values
for each variable. This gives us the full distributional profile of each cluster:

```python
# Setup the facets
facets = seaborn.FacetGrid(data=tidy_db, col='Attribute', hue='k5cls', \
                  sharey=False, sharex=False, aspect=2, col_wrap=3)
# Build the plot from `sns.kdeplot`
_ = facets.map(seaborn.kdeplot, 'Values', shade=True).add_legend()
```

This allows us to see that, while some attributes such as the percentage of
female households (`pct_female_hh`) display largely the same distribution for
each cluster, others paint a much more divided picture (e.g. `Median Val`).
Taken altogether, these graphs allow us to start delving into the multidimensional 
complexity of each cluster and the types of areas behind them.

## Hierarchical Clustering

As mentioned above, k-means is only one clustering algorithm. There are
plenty more. In this section, we will take a similar look at the San Diego
dataset using another staple of the clustering toolkit: agglomerative
hierarchical clustering (AHC). Agglomerative clustering works by building a hierarchy of
clustering solutions that starts with all singletons (each observation is a single
cluster in itself) and ends with all observations assigned to the same cluster.
These extremes are not very useful in themselves. But, in between, the hierarchy
contains many distinct clustering solutions with varying levels of detail. 
The intuition behind the algorithm is also rather straightforward: 

1) begin with everyone as part of its own cluster; 
2) find the two closest observations based on a distance metric (e.g. euclidean); 
3) join them into a new cluster; 
4) repeat steps 2) and 3) until reaching the degree of aggregation desired. 

The algorithm is thus called "agglomerative"
because it starts with individual clusters and "agglomerates" them into fewer
and fewer clusters containing more and more observations each. Also, like with 
k-means, AHC does require the user to specify a number of clusters in advance.
This is because, following from the mechanism the method has to build clusters, 
AHC can provide a solution with as many clusters as observations ($k=n$),
or with a only one ($k=1$).

Enough of theory, let's get coding! In Python, AHC can be run
with `scikit-learn` in very much the same way we did for k-means in the previous
section. In this case, we use the `AgglomerativeClustering` class and again 
use the `fit` method to actually apply the clustering algorithm to our data:

```python
# Set seed for reproducibility
numpy.random.seed(0)
# Iniciate the algorithm
model = AgglomerativeClustering(linkage='ward', n_clusters=5)
# Run clustering
model.fit(db[cluster_variables])
# Assign labels to main data table
db['ward5'] =model.labels_
```

As above, we can check the number of observations that fall within each cluster:

```python
ward5sizes = db.groupby('ward5').size()
ward5sizes
```

Further, we can check the simple average profiles of our clusters:

```python
ward5means = db.groupby('ward5')[cluster_variables].mean()
ward5means.T
```

And again, we can create a plot of the profiles' distributions (after properly 
tidying up):

```python
# Index db on cluster ID
tidy_db = db.set_index('ward5')
# Keep only variables used for clustering
tidy_db = tidy_db[cluster_variables]
# Stack column names into a column, obtaining 
# a "long" version of the dataset
tidy_db = tidy_db.stack()
# Take indices into proper columns
tidy_db = tidy_db.reset_index()
# Rename column names
tidy_db = tidy_db.rename(columns={
                        'level_1': 'Attribute', 
                        0: 'Values'})
# Check out result
tidy_db.head()
```

```python
# Setup the facets
facets = seaborn.FacetGrid(data=tidy_db, col='Attribute', hue='ward5', \
                  sharey=False, sharex=False, aspect=2, col_wrap=3)
# Build the plot as a `sns.kdeplot`
_ = facets.map(seaborn.kdeplot, 'Values', shade=True).add_legend()
```

For the sake of brevity, we will not spend much time on the plots above.
However, the interpretation is analogous to that of the k-means example.

On the spatial side, we can explore the geographical dimension of the
clustering solution by making a map the clusters:

```python
db['ward5'] =model.labels_
# Setup figure and ax
f, ax = plt.subplots(1, figsize=(9, 9))
# Plot unique values choropleth including a legend and with no boundary lines
db.plot(column='ward5', categorical=True, legend=True, linewidth=0, ax=ax)
# Remove axis
ax.set_axis_off()
# Keep axes proportionate
plt.axis('equal')
# Add title
plt.title('Geodemographic Clusters (AHC, $k=5$)')
# Display the map
plt.show()
```

And, to make comparisons simpler, we can display both the k-means and the AHC
results side by side:

```python
db['ward5'] =model.labels_
# Setup figure and ax
f, axs = plt.subplots(1, 2, figsize=(12, 6))

ax = axs[0]
# Plot unique values choropleth including a legend and with no boundary lines
db.plot(column='ward5', categorical=True, cmap='Set2', 
        legend=True, linewidth=0, ax=ax)
# Remove axis
ax.set_axis_off()
# Keep axes proportionate
ax.axis('equal')
# Add title
ax.set_title('K-Means solution ($k=5$)')

ax = axs[1]
# Plot unique values choropleth including a legend and with no boundary lines
db.plot(column='k5cls', categorical=True, cmap='Set3',
        legend=True, linewidth=0, ax=ax)
# Remove axis
ax.set_axis_off()
# Keep axes proportionate
ax.axis('equal')
# Add title
ax.set_title('AHC solution ($k=5$)')

# Display the map
plt.show()
```

While we must remember our earlier caveat about how irregular polygons can 
baffle our visual intuition, a closer visual inspection of the cluster geography
suggests a clear pattern: although they are not identical, both clusterings capture
very similar overall spatial structure. Furthermore, both solutions slightly violate 
Tobler's law, since all of the clusters have disconnected components. The five
multivariate clusters in each case are actually composed of many disparate 
geographical areas, strewn around the map according only to the structure of the
data and not its geography. That is, in order to travel to
every tract belonging to a cluster, we would have to journey through
other clusters as well.

## Spatially Constrained Hierarchical Clustering

Fragmented clusters are not intrinsically invalid, particularly if we are
interested in exploring the overall structure and geography of multivariate
data. However, in some cases, the application we are interested in might
require that all the observations in a class be spatially connected. For
example, when detecting communities or neighborhoods (as is sometimes needed when
drawing electoral or census boundaries), they are nearly always distinct 
self-connected areas, unlike our clusters shown above. To ensure that clusters are
not spatially fragmented, we turn to regionalization.

Regionalization methods are clustering techniques that impose a spatial constraints
on clusters. In other words, the result of a regionalization algorithm contains clusters with
areas that are geographically coherent, in addition to having coherent data profiles. 
Effectively, this means that regionalization methods construct clusters that are 
all internally-connected; these are the *regions*. Thus, a regions' members must
be geographically *nested* within the region's boundaries.

This type of nesting relationship is easy to identify
in the real world. For example, counties nest within states, or, in the UK, 
local super output areas (LSOAs) nest within middle super output areas (MSOAs). 
The difference between these real-world nestings and the output of a regionalization
algorithm is that the real-world nestings are aggregated according to administrative principles, but regions' members are aggregated according to a statistical technique. In the same manner as the
clustering techniques explored above, these regionalization methods aggregate 
observations that are similar in their covariates; the profiles of regions are useful
in a similar manner as the profiles of clusters. But, in regionalization, the 
clustering is also spatially constrained, so the region profiles and members will
likely be different from the unconstrained solutions.

As in the non-spatial case, there are many different regionalization methods.
Each has a different way to measure (dis)similarity, how the similarity is used
to assign labels, how these labels are iteratively adjusted, and so on. However,
as with clustering algorithms, regionalization methods all share a few common traits.
In particular, they all take a set of input attributes and a representation of 
spatial connectivity in the form of a binary spatial weights matrix. Depending 
on the algorithm, they also require the desired number of output regions. For
illustration, we will take the AHC algorithm we have just used above, and apply 
an additional spatial constraint. In `scikit-learn`, this is done using
our spatial weights matrix as a `connectivity` option.
This will force the agglomerative algorithm to only allow observations to be grouped
in a cluster if they are also spatially connected:

```python
numpy.random.seed(123456)
model = AgglomerativeClustering(linkage='ward',
                                            connectivity=w.sparse,
                                            n_clusters=5)
model.fit(db[cluster_variables])
```

Let's inspect the output:

```python
db['ward5wq'] = model.labels_
# Setup figure and ax
f, ax = plt.subplots(1, figsize=(9, 9))
# Plot unique values choropleth including a legend and with no boundary lines
db.plot(column='ward5wq', categorical=True, legend=True, linewidth=0, ax=ax)
# Remove axis
ax.set_axis_off()
# Keep axes proportionate
plt.axis('equal')
# Add title
plt.title(r'Geodemographic Regions (Ward, $k=5$, Queen Contiguity)')
# Display the map
plt.show()

```

Introducing the spatial constraint results in fully-connected clusters with much
more concentrated spatial distributions. From an initial visual impression, it might
appear that our spatial constraint has been violated: there are tracts for both cluster 0 and
cluster 1 that appear to be disconnected from the rest of their clusters.
However, closer inspection reveals that each of these tracts is indeed connected
to another tract in its own cluster by very narrow shared boundaries.

### Changing the spatial constraint

The spatial constraint in regionalization algorithms is structured by the
spatial weights matrix we use. An interesting
question is thus how the choice of weights influences the final region structure.
Fortunately, we can directly explore the impact that a change in the spatial weights matrix has on
regionalization. To do so, we use the same attribute data
but replace the Queen contiguity matrix with a spatial k-nearest neighbor matrix,
where each observation is connected to its four nearest observations, instead
of those it touches.

```python
w = KNN.from_shapefile(data.san_diego_tracts(), k=4)
```

With this matrix connecting each tract to the four closest tracts, we can run 
another AHC regionalization:

```python
numpy.random.seed(123456)
model = AgglomerativeClustering(linkage='ward',
                                            connectivity=w.sparse,
                                            n_clusters=5)
model.fit(db[cluster_variables])
```

And plot the final regions:

```python
db['ward5wknn'] = model.labels_
# Setup figure and ax
f, ax = plt.subplots(1, figsize=(9, 9))
# Plot unique values choropleth including a legend and with no boundary lines
db.plot(column='ward5wknn', categorical=True, legend=True, linewidth=0, ax=ax)
# Remove axis
ax.set_axis_off()
# Keep axes proportionate
plt.axis('equal')
# Add title
plt.title('Geodemographic Regions (Ward, $k=5$, four nearest neighbors)')
# Display the map
plt.show()
```

Even though we have specified a spatial constraint, the constraint applies to the
connectivity graph modeled by our weights matrix. Therefore, using k-nearest neighbors
to constrain the agglomerative clustering may not result in regions that are connected
according to a different connectivity rule, such as the queen contiguity rule used
in the previous section. However, the regionalization here is fortuitous; even though
we used the 4-nearest tracts to constrain connectivity, all but one of the clusters, 
cluster 4, is *also* connected according to our earlier queen contiguity rule. 

At first glance, this may seem counter-intuitive. We did specify the spatial
constraint, so our initial reaction is that the connectivity constraint is
violated. However, this is not the case, since the constraint applies to the
k-nearest neighbor graph, not the queen contiguity graph. Therefore, since tracts
in this solution are considered as connected to their four closest neighbors,
clusters can "leapfrog" over one another. Thus, it is important to recognize that
the apparent spatial structure of regionalizations will depend on how the 
connectivity of observations is modeled. 

## Conclusion

Overall, clustering and regionalization are two complementary tools to reduce the
complexity in multivariate data and build better understandings of the spatial structure 
of data. Often, there is simply too much data to examine every variables' map and its
relation to all other variable maps. 
Thus, clustering reduces this complexity into a single conceptual shorthand by which 
people can easily describe complex and multifaceted data. 
Clustering constructs groups of observations (called *clusters*)
with coherent *profiles*, or distinct and internally-consistent 
distributional/descriptive characteristics. 
These profiles are the conceptual shorthand, since members of each cluster should
be more similar to the cluster at large than they are to any other cluster. 
Many different clustering methods exist; they differ on how the "cluster at large" 
is defined, and how "similar" members must be to clusters, or how these clusters
are obtained.
Regionalization is a special kind of clustering with an additional geographic requirement. 
Observations should be grouped so that each spatial cluster,
or *region*, is spatially-coherent as well as data-coherent. 
Thus, regionalization is often concerned with connectivity in a contiguity 
graph for data collected in areas; this ensures that the regions that are identified
are fully internally-connected. 
However, since many regionalization methods are defined for an arbitrary connectivity structure,
these graphs can be constructed according to different rules as well, such as the k-nearest neighbor graph. 

In this chapter, we discussed the conceptual basis for clustering and regionalization, 
as well showing why clustering is done. 
Further, we have shown how to build clusters using spatial data science packages, 
and how to interrogate the meaning of these clusters as well.
More generally, clusters are often used in predictive and explanatory settings, 
in addition to being used for exploratory analysis in their own right.
Clustering and regionalization are intimately related to the analysis of spatial autocorrelation as well,
since the spatial structure and covariation in multivariate spatial data is what
determines the spatial structure and data profile of discovered clusters or regions.
Thus, clustering and regionalization are essential tools for the spatial data scientist.

<<<<<<< HEAD

---

<a rel="license" href="http://creativecommons.org/licenses/by-nc-nd/4.0/"><img alt="Creative Commons License" style="border-width:0" src="https://i.creativecommons.org/l/by-nc-nd/4.0/88x31.png" /></a><br />This work is licensed under a <a rel="license" href="http://creativecommons.org/licenses/by-nc-nd/4.0/">Creative Commons Attribution-NonCommercial-NoDerivatives 4.0 International License</a>.
=======
## Questions

1. What disciplines employ regionalization? Cite concrete examples for each discipline you list.
2. Contrast and compare  the concepts of *clusters* and *regions*?
3. In evaluating the quality of the solution to a regionalization problem, how might traditional measures of cluster evaluation be used? In what ways might those measures be limited and need expansion to consider the geographical dimensions of the problem?
4. Discuss the implications for the processes of regionalization that follow from the number of *connected components* in the spatial weights matrix that would be used.
5. True or false: The average silhouette score for a spatially constrained solution will be no larger than the average silhouette score for an unconstrained solution. Why, or why not? (add reference and  or explain silhouette)
6. Consider two possible weights matrices for use in a spatially constrained clustering problem. Both form a single connected component for all the areal units. However, they differ in the sparsity of their adjacency graphs (think Rook versus queen). How might this sparsity affect the quality of the clustering solution?
7. What are the challenges and opportunities that spatial dependence pose for spatial cluster formation?
8. In other areas of spatial analysis, the concept of multilevel modeling (cites) exploits the hierarchical nesting of spatial units at different levels of aggregation. How might such nesting be exploited in the implementation of regionalization algorithms? What are some possible limitations/challenges that such nesting imposes/represents in obtaining a regionalization solution.
9. Using a spatial weights object obtained as `w = libpysal.weights.lat2W(20,20)`, what are the number of unique ways to partition the graph into 20 clusters of 20 units each, subject to each cluster being a connected component? What are the unique number of possibilities for `w = libpysal.weights.lat2W(20,20, rook=False)` ?
>>>>>>> 413b653a
<|MERGE_RESOLUTION|>--- conflicted
+++ resolved
@@ -877,12 +877,6 @@
 determines the spatial structure and data profile of discovered clusters or regions.
 Thus, clustering and regionalization are essential tools for the spatial data scientist.
 
-<<<<<<< HEAD
-
----
-
-<a rel="license" href="http://creativecommons.org/licenses/by-nc-nd/4.0/"><img alt="Creative Commons License" style="border-width:0" src="https://i.creativecommons.org/l/by-nc-nd/4.0/88x31.png" /></a><br />This work is licensed under a <a rel="license" href="http://creativecommons.org/licenses/by-nc-nd/4.0/">Creative Commons Attribution-NonCommercial-NoDerivatives 4.0 International License</a>.
-=======
 ## Questions
 
 1. What disciplines employ regionalization? Cite concrete examples for each discipline you list.
@@ -894,4 +888,7 @@
 7. What are the challenges and opportunities that spatial dependence pose for spatial cluster formation?
 8. In other areas of spatial analysis, the concept of multilevel modeling (cites) exploits the hierarchical nesting of spatial units at different levels of aggregation. How might such nesting be exploited in the implementation of regionalization algorithms? What are some possible limitations/challenges that such nesting imposes/represents in obtaining a regionalization solution.
 9. Using a spatial weights object obtained as `w = libpysal.weights.lat2W(20,20)`, what are the number of unique ways to partition the graph into 20 clusters of 20 units each, subject to each cluster being a connected component? What are the unique number of possibilities for `w = libpysal.weights.lat2W(20,20, rook=False)` ?
->>>>>>> 413b653a
+
+---
+
+<a rel="license" href="http://creativecommons.org/licenses/by-nc-nd/4.0/"><img alt="Creative Commons License" style="border-width:0" src="https://i.creativecommons.org/l/by-nc-nd/4.0/88x31.png" /></a><br />This work is licensed under a <a rel="license" href="http://creativecommons.org/licenses/by-nc-nd/4.0/">Creative Commons Attribution-NonCommercial-NoDerivatives 4.0 International License</a>.