---
jupyter:
  jupytext:
    formats: ipynb,md
    text_representation:
      extension: .md
      format_name: markdown
      format_version: '1.2'
      jupytext_version: 1.6.0
  kernelspec:
    display_name: Python 3
    language: python
    name: python3
---

# Point Pattern Analysis


```python
%matplotlib inline

import numpy
import pandas
import geopandas
import pysal
import seaborn
import contextily
import matplotlib.pyplot as plt
from sklearn.cluster import dbscan
```

## Introduction

Points are spatial entities that can be understood in two fundamentally different ways. On the one hand, points can be seen as fixed objects in space, which is to say their location is taken as given (*exogenous*). In this interpretation, the location of an observed point is considered as secondary to the value observed at the point. Think of this like measuring the number of cars traversing a given road intersection; the location is fixed, and the data of interest comes from the measurement taken at that location. The analysis of this kind of point data is very similar to that of other types of spatial data such as polygons and lines. On the other hand, an observation occuring at a point can also be thought of as a site of measurement from an underlying geographically-continuous process. In this case, the measurement could theoretically take place anywhere, but was only carried out or conducted in certain locations. Think of this as measuring the length of birds' wings: the location at which birds are measured reflects the underlying geographical process of bird movement and foraging, and the length of the birds' wings may reflect an underlying ecological process that varies by bird. This kind of approach means that both the location and the measurement matter. This is the perspective we will adopt in the rest of the chapter.

When points are seen as events that could take place in several locations but only happen in a few of them, a collection of such events is called a *point pattern*. In this case, the location of points is one of the key aspects of interest for analysis. A good example of a point pattern is crime events in a city: they could technically happen in many locations but we usually find crimes are committed only in a handful of them. Point patterns can be *marked*, if more attributes are provided with the location, or *unmarked*, if only the coordinates of where the event occured are provided. Continuing the crime example, an unmarked pattern would result if only the location where crimes were committed was used for analysis, while we would be speaking of a marked point pattern if other attributes, such as the type of crime, the extent of the damage, etc. was provided with the location.

Point pattern analysis is thus concerned with the visualization, description, statistical characerization, and modeling of point patterns, focusing specially on the generating process that gives rise and explains the observed data. Common questions in this domain include
- *What does the pattern look like?* 
- *What is the nature of the distribution of points?* 
- *Is there any structure in the way locations are arranged over space? That is, are events clustered? or are they dispersed?*
- *Why do events occur in those places and not in others?* 
These are the most common questions in the analysis of point patterns. 

At this point, it is useful to remind ourselves of an important distinction, that between process and pattern. The former relates to the underlying mechanism that is at work to generate the outcome we end up observing. Because of its abstract nature, we do not get to see it. However, in many contexts, the key focus of any analysis is to learn about *what* determines a given phenomenon and *how* those factors combine to generate it. In this context, "process" is associated with the *how*. "Pattern," on the other hand, relates to the result of that process. In some cases, it is the only trace of the process we can observe and thus the only input we have to work with in order to reconstruct it. Although directly observable and, arguably, easier to tackle, pattern is only a reflection of process. The real challenge in many applications is not to characterize the former but to use it to work out the latter.

In this chapter, we will focus on an introduction to point patters through geo-tagged Flickr photos from Tokyo. In this case, we will treat the phenomena represented in the data as events: photos could be taken of any place in Tokyo, but only certain locations are captured. Keep in mind this understanding of Tokyo photos is not immutable: one could conceive cases where it makes sense to take those locations as given and look at the properties of each of them ignoring their "event" aspect. However, in this context, we will focus on those questions that relate to location and the collective shape of locations. The use of these tools will allow us to transform a long list of unintelligible XY coordinates into tangible phenomena with a characteristic spatial structure, and to answer questions about the center, dispersion, and clustering of attractions in Tokyo for Flickr users.

## Location, Location, Location

The rise of new forms of data such as geotagged photos uploaded to online services is creating new ways for researchers to study and understand cities. Where to people take pictures? When are those pictures taken? Why certain places attract many more photographers than others? All these questions and more become more than just rethorical ones when we consider volunteered geographic information (VGI, {cite}`Goodchild2007citizens`) in the form of online photo hosting services. In this vignette we will explore metadata from a sample of georeferenced images uploaded to [Flickr](https://www.flickr.com/) and extracted thanks to the [100m Flickr dataset](https://webscope.sandbox.yahoo.com/catalog.php?datatype=i&did=67). To do that, we will introduce a few approaches that help us better understand the distribution and characteristics of a point pattern. To get started, let's load the flickr data first:


```python
db = pandas.read_csv('../data/tokyo/tokyo_clean.csv')
```

This table has been lightly processed from the raw data. It contains the user ID, the latitude and longitude, as well as those coordinates expressed in Pseudo Mercator, the timestamp when the photo was taken, and the url of the picture they refer to:


```python
db.head()
```




<div>
<style scoped>
    .dataframe tbody tr th:only-of-type {
        vertical-align: middle;
    }

    .dataframe tbody tr th {
        vertical-align: top;
    }

    .dataframe thead th {
        text-align: right;
    }
</style>
<table border="1" class="dataframe">
  <thead>
    <tr style="text-align: right;">
      <th></th>
      <th>user_id</th>
      <th>longitude</th>
      <th>latitude</th>
      <th>date_taken</th>
      <th>photo/video_page_url</th>
      <th>x</th>
      <th>y</th>
    </tr>
  </thead>
  <tbody>
    <tr>
      <th>0</th>
      <td>10727420@N00</td>
      <td>139.700499</td>
      <td>35.674000</td>
      <td>2010-04-09 17:26:25.0</td>
      <td>http://www.flickr.com/photos/10727420@N00/4545...</td>
      <td>1.555139e+07</td>
      <td>4.255856e+06</td>
    </tr>
    <tr>
      <th>1</th>
      <td>8819274@N04</td>
      <td>139.766521</td>
      <td>35.709095</td>
      <td>2007-02-10 16:08:40.0</td>
      <td>http://www.flickr.com/photos/8819274@N04/26503...</td>
      <td>1.555874e+07</td>
      <td>4.260667e+06</td>
    </tr>
    <tr>
      <th>2</th>
      <td>62068690@N00</td>
      <td>139.765632</td>
      <td>35.694482</td>
      <td>2008-12-21 15:45:31.0</td>
      <td>http://www.flickr.com/photos/62068690@N00/3125...</td>
      <td>1.555864e+07</td>
      <td>4.258664e+06</td>
    </tr>
    <tr>
      <th>3</th>
      <td>49503094041@N01</td>
      <td>139.784391</td>
      <td>35.548589</td>
      <td>2011-11-11 05:48:54.0</td>
      <td>http://www.flickr.com/photos/49503094041@N01/6...</td>
      <td>1.556073e+07</td>
      <td>4.238684e+06</td>
    </tr>
    <tr>
      <th>4</th>
      <td>40443199@N00</td>
      <td>139.768753</td>
      <td>35.671521</td>
      <td>2006-04-06 16:42:49.0</td>
      <td>http://www.flickr.com/photos/40443199@N00/2482...</td>
      <td>1.555899e+07</td>
      <td>4.255517e+06</td>
    </tr>
  </tbody>
</table>
</div>



## Visualization

The first step to get a sense of what the spatial dimension of this dataset looks like is to plot it. At its most basic level, we can generate a scatter plot with a single line:


```python
# Generate scatter plot
seaborn.jointplot(x='longitude', y='latitude', data=db, s=0.5);
```


This is a good start: we can see dots tend to be concentrated in the center of the covered area in a very (apparently) not random. Furthermore, within the broad pattern, we can also see there seems to be more localised clusters. However, the plot above has two key drawbacks: one, it lacks geographical context; and two, there are areas where the density of points is so large that it is hard to tell anything beyond a blue blurb. 

Start with the context. The easiest way to provide additional context is by ovelaying a tile map from the internet. Let us quickly call `contextily` for that. We first obtain the bounding box of the point pattern.


```python
# Extract bounding box from the `x` and `y` columns
bounding_box = [db.x.min(), db.y.min(), db.x.max(), db.y.max()]
```

Then, we can pull the tiles down using `contextily.bounds2img`:


```python
# Download map tiles
basemap, basemap_extent = contextily.bounds2img(*bounding_box, zoom=11,
                                                url = contextily.providers.CartoDB.Positron)
```

    <ipython-input-6-8a25bf4e1df7>:2: FutureWarning: The "url" option is deprecated. Please use the "source" argument instead.
      basemap, basemap_extent = contextily.bounds2img(*bounding_box, zoom=11,


Now, `basemap` is an array containing the raw image data for a basemap of Tokyo, and the `extent` is the boundary of that image, in terms of the same pseudo-Mercator projection the data uses. However, it is important to note that many of the mapping tools in spatial analysis express their bounding box in **corner form**:
```
left, bottom, right, top
```
This is **corner form** because it stitches together the locations of the bottom-left and top-right of the map. Despite the geographic analysis tools' focus on corner-form bounds, many of the *plotting* tools in Python express their bounding box in an **edge form**, stitching together the left & right edges with the bottom & top edges:
```
left, right, bottom, top
```
This can be confusing. We will be consistent in referring to a **corner form** boundary as a `bounding_box`, whereas an `extent` will refer to an **edge form** boundary. 

You can see this practically by comparing our original `bounding_box` to the `basemap_extent` returned from `contextily`. Since the `basemap_extent` is used in plotting, it is in edge form. But, since `contextily` takes its input from geographical data, it expects a `bounding_box` in corner form, as input. 


```python
bounding_box
```




    [15536078.976635901, 4235240.756448597, 15575297.38983982, 4275538.623192449]




```python
basemap_extent
```




    (15517328.23811706, 15576031.875840075, 4226661.916057105, 4285365.553780119)



For convenience, sometime is it also helpful to define the `data_extent` as well, in case the basemap covers too much additional area:


```python
data_extent = [db.x.min(), db.x.max(), db.y.min(), db.y.max()]
```

### Dots on a map

Together, adding a basemap to our initial plot really makes the pattern of Flickr data clearer:


```python
# Set up figure and axis
f, ax = plt.subplots(1, figsize=(9, 9))
# Add map tiles for context
ax.imshow(basemap, extent=basemap_extent, 
          interpolation='bilinear')
# Plot photograph points
ax.scatter(db['x'], db['y'], s=0.75)
ax.axis(data_extent)
# Display
plt.show()
```


### Hex-binning

Let us now take care of the second problem. When some areas of town have too many dots, plotting opaque dots on top of one another can make it hard to tell any pattern or see through to explore the characteristics of the area. For example, in the middle of the map, towards the right, there is the highest concentration of pictures taken; this sheer amount of dots on the maps in some parts obscures whether all of that area receives as many pics or whether, within there, some places receive a particularly high degree of attention.

The first solution for this, which has become very popular in the last few years, is a *spatial* or *2-dimensional histogram*. Here, we generate a regular grid (either squared or hexagonal), count how many dots fall within each grid cell, and present it as we would any other choropleth. This is attractive because it is simple, intuitive, and the regular grid removes some of the area distortions choropleths may induce. We will use hexagonal binning (sometimes called hexbin) because it has slightly nicer properties than squared grids, such as larger flexibility in the shape and better connectivity between cells. Creating a hexbin 2-d histogram is straightforward in Python using the `hexbin` function:


```python
# Set up figure and axis
f, ax = plt.subplots(1, figsize=(9, 9))
# Add map tiles for context
ax.imshow(basemap, extent=basemap_extent, interpolation='bilinear')
# Generate and add hexbin with 50 hexagons in each 
# dimension, no borderlines, half transparency,
# and the reverse viridis colormap
hb = ax.hexbin(db['x'], db['y'],
               gridsize=50, linewidths=0,
               alpha=0.5, cmap='viridis_r')
ax.axis(data_extent)
# Add colorbar
plt.colorbar(hb)
# Remove axes
ax.set_axis_off()
```


Voila, this allows a lot more detail! It is now clear that the majority of photographs relate to much more localised areas and that the previous map was obscuring this.

### Kernel Density Estimation (KDE)

Grids are the spatial equivalent of a histogram: the user decides how many "buckets", and the points are counted within them in a discrete fashion. This is fast, efficient, and potentially very detailed (if many bins are created). However, it does represent a discretisation of an essentially contiguous phenomenon and, as such, it may introduce distortions (e.g. MAUP). An alternative approach is to instead create what is known as a kernel density estimation (KDE): an empirical approximation of the probability density function. This approach is covered in detail elsewhere (e.g. {cite}`Silverman1986density`), but we can provide the intuition here. Instead of overlaying a grid of squares of hexagons and count how many points fall within each, a KDE lays a grid of points over the space of interest on which it places kernel functions that count points around them with different weight based on the distance. These counts are then aggregated to generate a global surface with probability. The most common kernel function is the gaussian one, which applies a normal distribution to weight points. The result is a continuous surface with a probability function that may be evaluated at every point. Creating a gaussian kernel in Python is rather straightfoward:


```python
# Set up figure and axis
f, ax = plt.subplots(1, figsize=(9, 9))
# Add map tiles for context
ax.imshow(basemap, extent=basemap_extent, interpolation='bilinear')
# Generate and add KDE with a shading of 50 gradients 
# coloured contours, 75% of transparency,
# and the reverse viridis colormap
seaborn.kdeplot(db['x'], db['y'],
                n_levels=50, shade=True,
                alpha=0.55, cmap='viridis_r')
# Remove axes
ax.axis(data_extent)
ax.set_axis_off()
```


The result is a much smoother output that captures the same structure of the hexbin but eases the transitions between different areas. This provides a better generalisation of the theoretical probability that a picture *might* occur at any given point. This is useful in some cases, but is mainly of use to escape the restrictions imposed by a regular grid of hexagons or squares. 

## Centrography

Centrography is the analysis of centrality in a point pattern. By "centrality," we mean the general location and dispersion of the pattern. Many different measures are used in centrography to provide an indication of "where" a point pattern is, how tightly the point pattern clusters around its center, or how irregular its shape is. 

For instance, one common measure of central tendency for a point pattern is its *center of mass*. For marked point patterns, the center of mass identifies a central point close to observations that have higher values in their marked attribute. For unmarked point patterns, the center of mass is equivalent to the *mean center*, or average of the coordinate values. In addition, the *median center* is analogous to the *median* elsewhere, and represents a point where half of the data is above or below the point & half is to its left or right. We can analyze the mean center with our flickr point pattern using the `pointpats` package in Python. 


```python
from pointpats import centrography
```


```python
mean_center = centrography.mean_center(db[['x', 'y']])
med_center = centrography.euclidean_median(db[['x', 'y']])
```

It is easiest to visualize this by plotting the point pattern and its mean center alongside one another:


```python
# Set up figure and axis
f, ax = plt.subplots(1, figsize=(9, 9))
# Add map tiles for context
ax.imshow(basemap, extent=basemap_extent, 
          interpolation='bilinear')
# Plot photograph points
ax.scatter(db['x'], db['y'], s=0.75)
ax.scatter(*mean_center, color='red', marker='x', label='Mean Center')
ax.scatter(*med_center, color='limegreen', marker='o', label='Median Center')
ax.axis(data_extent)
ax.legend()
# Display
plt.show()
```


The discrepancy between the two centers is caused by the skew; there are many "clusters" of pictures far out in West& South Tokyo, whereas North & East Tokyo is densely packed, but drops off very quickly. Thus, the far out clusters of pictures pulls the mean center to the west and south, relative to the median center. 

A measure of dispersion that is common in centrography is the *standard distance*. This measure provides the average distance away from the center of the point cloud (such as measured by the center of mass). This is also simple to compute using `pointpats`, using the `std_distance` function:


```python
centrography.std_distance(db[['x','y']])
```
This means that, on average, pictures are taken around 8800 feet away from the mean center. 

Another helpful visualization is the *standard deviational ellipse*, or *standard ellipse*. This is an ellipse drawn from the data that reflects both its center and dispersion. To visualize this, we first compute the axes and rotation using the `ellipse` function in `pointpats`:


```python
major, minor, rotation = centrography.ellipse(db[['x','y']])
```


```python
from matplotlib.patches import Ellipse
```


```python
# Set up figure and axis
f, ax = plt.subplots(1, figsize=(9, 9))
# Add map tiles for context
ax.imshow(basemap, extent=basemap_extent, 
          interpolation='bilinear')
# Plot photograph points
ax.scatter(db['x'], db['y'], s=0.75)
ax.scatter(*mean_center, color='red', marker='x', label='Mean Center')
ax.scatter(*med_center, color='limegreen', marker='o', label='Median Center')

# Construct the standard ellipse using matplotlib
ellipse = Ellipse(xy=mean_center, # center the ellipse on our mean center
                  width=major*2, # centrography.ellipse only gives half the axis
                  height=minor*2, 
                  angle = numpy.rad2deg(rotation), # Angles for this are in degrees, not radians
                  facecolor='none', 
                  edgecolor='red', linestyle='--',
                  label='Std. Ellipse')
ax.add_patch(ellipse)

ax.axis(data_extent)
ax.legend()
# Display
plt.show()
```


Finally, another collection of measures about point patterns characterize the extent of a point cloud. Four shapes are useful, and reflect varying levels of how "tightly" they bind the pattern. 

Below, we'll walk through how to construct each example and visualize them at the end. To make things more clear, we'll use the flickr photos for the most prolific user in the dataset to show how different these results can be.


```python
user = db.query('user_id == "95795770@N00"')
coordinates = user[['x','y']].values
```

First, we'll compute the **convex hull**, which is the tighest *convex* shape that encloses the user's photos. By *convex*, we mean that the shape never "doubles back" on itself; it has no divets, valleys, crenelations, or holes. All of its interior angles are smaller than 180 degrees.  This is computed using the `centrography.hull` method.


```python
convex_hull_vertices = centrography.hull(coordinates)
```

Second, we'll compute the **alpha shape**, which is like a "tighter" version of the convex hull. One way to think of a convex hull is that it's the space left over when rolling a **really** large ball or circle all the way around the shape. The ball is so large relative to the shape, its radius is actually infinite, and the lines forming the convex hull are actually just straight lines! 

In contrast, you can think of an alpha shape as the space made from rolling a *small* balls around the shape. Since the ball is smaller, it rolls into the dips & valleys created between points. As that ball gets bigger, the alpha shape becomes the convex hull. But, for small balls, the shape can get very tight indeed. In fact, if alpha gets too small, it "slips" through the points, resulting in *more than one hull!* As such, the `pysal` package has an `alpha_shape_auto` function to find the smallest *single* alpha shape, so that you don't have to guess at how big the ball needs to be. 


```python
# TODO: Change this to use July 2020 release of PySAL with this function in libpysal
import libpysal
alpha_shape, alpha, circs = libpysal.cg.alpha_shape_auto(coordinates, return_circles=True)
```

To illustrate, the figure below has the tightest single alpha shape shown in green and the original source points shown in black. The "bounding" circles shown in the figure all have a radius of $8652$ meters. The circles are plotted where our "bounding" disk touches two or three of the points in the point cloud. You can see that the circles "cut into" the convex hull, shown in blue dashed lines, up until they touch two (or three) points. Any tighter, and the circle would disconnect one of the points on the boundary of the alpha shape. 


```python
from descartes import PolygonPatch #to plot the alpha shape easily
f,ax = plt.subplots(1,1, figsize=(9,9))

# Plot a green alpha shape
ax.add_patch(PolygonPatch(alpha_shape, edgecolor='green', 
                          facecolor='green', alpha=.2, label = 'Tighest alpha shape'))

# Include the points for our prolific user in black
ax.scatter(*coordinates.T, color='k', marker='.', label='Source Points')
# Add a basemap
ax.imshow(basemap, extent=basemap_extent)

# plot the circles forming the boundary of the alpha shape
for i, circle in enumerate(circs):
    # only label the first circle of its kind
    if i == 0:
        label = 'Bounding Circles'
    else:
        label = None
    ax.add_patch(plt.Circle(circle, radius=alpha, facecolor='none', edgecolor='r', label=label))
    

# add a blue convex hull
ax.add_patch(plt.Polygon(convex_hull_vertices, 
                            closed=True, 
                            edgecolor='blue', facecolor='none', 
                            linestyle=':', linewidth=2,
                            label='Convex Hull'))


plt.legend()

```
The remaining three bounding shapes are all rectangles or circles. First, we'll consider two kinds of **minimum bounding rectangles**. They both are constructed as the tightest *rectangle* that can be drawn around the data that contains all of the points. One kind of minimum bounding rectangle can be drawn just by considering vertical and horizontal lines. However, diagonal lines can often be drawn to construct a rectangle with a smaller area. This means that the **minimum rotated rectangle** provides a tighter rectangular bound on the point pattern, but the rectangle is askew or rotated. 

For the minimum rotated rectangle, we will use the `minimum_rotated_rectangle` function from the `pointpats.centrography` module. 


```python
min_rot_rect = centrography.minimum_rotated_rectangle(coordinates)
```

And, for the minimum bounding rectangle without rotation, we will use the `minimum_bounding_rectangle` function from the `pointpats` package.


```python
min_rect_vertices = centrography.minimum_bounding_rectangle(coordinates)
```

Finally, the **minimum bounding circle** is the smallest circle that can be drawn to enclose the entire dataset. Often, this circle is bigger than the minimum bounding rectangle. It is implemented in the `minimum_bounding_circle` function in `pointpats`. 


```python
(center_x, center_y), radius = centrography.minimum_bounding_circle(coordinates)
```

Now, to visualize these, we'll convert the raw vertices into matplotlib patches: 


```python
from matplotlib.patches import Polygon, Circle, Rectangle
from descartes import PolygonPatch

# Make a purple alpha shape
alpha_shape_patch = PolygonPatch(alpha_shape, 
                                 edgecolor='purple', facecolor='none', 
                                 linewidth=2,
                                 label='Alpha Shape')

# a blue convex hull
convex_hull_patch = Polygon(convex_hull_vertices, 
                            closed=True, 
                            edgecolor='blue', facecolor='none', 
                            linestyle=':', linewidth=2,
                            label='Convex Hull')

# a green minimum rotated rectangle
min_rot_rect_patch = Polygon(min_rot_rect, 
                             closed=True, 
                             edgecolor='green', facecolor='none', 
                             linestyle='--', 
                             label='Min Rotated Rectangle', linewidth=2)

# compute the width and height of the 
min_rect_width = min_rect_vertices[2] - min_rect_vertices[0]
min_rect_height = min_rect_vertices[2] - min_rect_vertices[0]

# a goldenrod minimum bounding rectangle
min_rect_patch = Rectangle(min_rect_vertices[0:2], 
                           width = min_rect_width,
                           height = min_rect_height,
                           edgecolor='goldenrod', facecolor='none', 
                           linestyle='dashed', linewidth=2, 
                           label='Min Bounding Rectangle', )

# and a red minimum bounding circle
circ_patch = Circle((center_x, center_y), radius=radius,
                    edgecolor='red', facecolor='none', linewidth=2,
                    label='Min Bounding Circle')
```

Finally, we'll plot the patches together with the photograph locations below:


```python
f,ax = plt.subplots(1, figsize=(10,10))
ax.imshow(basemap, extent=basemap_extent, interpolation='bilinear')

ax.add_patch(alpha_shape_patch)
ax.add_patch(convex_hull_patch)
ax.add_patch(min_rot_rect_patch)
ax.add_patch(min_rect_patch)
ax.add_patch(circ_patch)

ax.scatter(db.x, db.y, s=.75, color='grey')
ax.scatter(user.x, user.y, s=100, color='r', marker='x')
ax.legend(ncol=1, loc='center left')
plt.show()
```


Each gives a different impression of the area enclosing the user's range of photographs. In this, you can see that the the alpha shape is much tighter than the rest of the shapes. The minimum bounding rectangle & circle are the "loosest" shapes, in that they contain the most area outside of the user's typical area. But, they're also the simplest shapes to draw and understand. 

## Randomness & clustering

Beyond questions of centrality and extent, spatial statistics on point patterns are often concerned with how *even* a distribution of points is. By this, we might want to inquire about whether points tend to all cluster near one another or whether they disperse evenly throughout the problem area. Questions like this refer to the *intensity* or *dispersion* of the point pattern overall. 

Many methods in spatial statistics are interested in this kind of clustering. We will cover a few of the methods useful for identifying clustering in locations of points across the flickr photographs in Tokyo. The first set of techniques, **quadrat** statistics, splits the data up into small areas and then examines the uniformity of counts across areas. The second set of techniques all derive from Ripley (1988), and involve measurements of the distance between points in a point pattern. 


```python
from pointpats import distance_statistics, QStatistic, random, PointPattern
```

For the purposes of illustration, it also helps to provide a pattern derived from a known *completely spatially random* process. That is, the location and number of points is totally random; there is neither clustering nor dispersion. In point pattern analysis, this is known as a *poisson point process*. 

To simulate these processes from a given point set, you can use the `pointpats.random` module. 


```python
random_pattern = random.poisson(coordinates, size=len(coordinates))
```


```python
f,ax = plt.subplots(1, figsize=(10,10))
plt.scatter(*coordinates.T, color='k', marker='.', label='Observed')
plt.scatter(*random_pattern.T, color='r', marker='x', label='Random')
ax.imshow(basemap, extent=basemap_extent, interpolation='bilinear')
ax.legend(ncol=1, loc='center left')
plt.show()
```


As you can see, the simulation (by default) works with the bounding box of the input point pattern. To simulate from more restricted areas formed by the point pattern, pass those hulls to the simulator. 


```python
random_pattern_ashape = random.poisson(alpha_shape, size=len(coordinates))
```


```python
f,ax = plt.subplots(1, figsize=(10,10))
plt.scatter(*coordinates.T, color='k', marker='.', label='Observed')
plt.scatter(*random_pattern_ashape.T, color='r', marker='x', label='Random')
ax.imshow(basemap, extent=basemap_extent, interpolation='bilinear')
ax.legend(ncol=1, loc='center left')
plt.show()
```


<<<<<<< HEAD
![png](08_point_pattern_analysis_files/08_point_pattern_analysis_66_0.png)


=======
>>>>>>> 0b440a80
### Quadrat statistics

Quadrat statistics examine the spatial distribution of points in an area in terms of the count of observations that fall within a given cell. By examining whether observations are spread *evenly* over cells, the quadrat approach aims to estimate whether points are spread out, or if they are clustered into a few cells. Strictly speaking, quadrat statistics examine the *evenness* of the distribution over cells using a $\chi^2$ statistical test common in the analysis of contingency tables. 

In the `pointpats` package, you can visualize the results using the following `QStatistic.plot()` method. This shows the grid used to count the events, as well as the underlying pattern:


```python
qstat = QStatistic(coordinates)
qstat.plot()
```


In this case, for the default of a three by three grid spanning the point pattern, we see that the central square has over 350 observations, but the surrounding cells have many fewer flickr photographs. This means that the chi-squared test (which compares how likely this distribution is if the cell counts are uniform) will be statistically significant, with a very small p-value:


```python
qstat.chi2_pvalue
```
In contrast, our totally random point process will have nearly the same points in every cell:


```python
qstat_null = QStatistic(random_pattern)
qstat_null.plot()
```


This means its p-value will be large, and likely not significant:


```python
qstat_null.chi2_pvalue
```
Be careful, however: the fact that quadrat counts are measured in *regular tiling* within the study area (that is, squares or hexagons that cover the entire bounding box), irregular *but random* patterns can be mistakenly found "significant" by this approach. 

For example, on the random simulations from within the alpha shape, we have the following quadrat count:


```python
qstat_null_ashape = QStatistic(random_pattern_ashape)
qstat_null_ashape.plot()
```


The quadrat test finds this to be *statistically nonrandom*, while our simulating process ensured that *within the given study area*, the pattern is a complete spatially-random process. Thus, quadrat counts can have issues with irregular study areas, and care should be taken to ensure that clustering is not mistakenly identified. 


```python
qstat_null_ashape.chi2_pvalue
```
<<<<<<< HEAD




    2.3045568458939038e-24



=======
>>>>>>> 0b440a80
### Ripley's alphabet functions

A large branch of spatial statistics focuses on the distributions of three quantities in a point pattern. They derive from earlier work by {cite}`Ripley1991` on how to characterize clustering or co-location in point patterns. These each characterize some aspect of the point pattern as the distance from points increases. 

The first function, Ripley's $G$ function, focuses on the distribution of nearest neighbor distances. That is, the $G$ function summarises the distances between each point in the point pattern to their nearest neighbor in the pattern. 

In the plot below, this nearest neighbor logic is visualized with the red dots being a detailed view of the point pattern and the black arrows indicating the nearest neighbor to each point. Note that sometimes two points are *mutual* nearest neighbors (and so have arrows going in both directions) but some are not. 


```python
# this code should be hidden in the book, and only the plot visible!
f,ax = plt.subplots(1,2,figsize=(8,4), sharex=True, sharey=True)
ax[0].scatter(*random_pattern.T, color='red')
ax[1].scatter(*random_pattern.T, color='red',
              zorder=100, marker='.', label='Points')
nn_ixs, nn_ds = PointPattern(random_pattern).knn(1)
first = True
for coord, nn_ix, nn_d in zip(random_pattern, nn_ixs, nn_ds):
    dx, dy = random_pattern[nn_ix].squeeze() - coord
    arrow = ax[1].arrow(*coord, dx,dy, 
                length_includes_head=True, 
                overhang=0, head_length=300*3,
                head_width=300*3, width=50*3,
                linewidth=0, facecolor='k',
                head_starts_at_zero=False)
    if first:
        plt.plot((1e100, 1e101), (0,1), color='k', 
                 marker='<', markersize=10,
                 label='Nearest Neighbor to Point')
    first = False

ax[0].axis([1.554e7, 1.556e7, 4240000, 4260000])
ax[0].set_xticklabels([])
ax[0].set_yticklabels([])
ax[0].set_xticks([])
ax[0].set_yticks([])
f.tight_layout()
ax[1].legend(bbox_to_anchor = (.5,-.06), fontsize=16)
plt.show()
```


Then, the distribution of these distances has a distinctive pattern under completely spatially random processes. We can compute the distribution of nearest neighbor distances of the observed pattern and compare it to the distribution for a set of simulated patterns that have been simulated according to a known spatially-random process, such as a spatial Poisson point process. 

To do this in the `pointpats` package, we can use the `g_test` function, which computes both the `G` function for the empirical data *and* these hypothetical replications under a completely spatially random process.


```python
g_test = distance_statistics.g_test(coordinates, support=40, keep_simulations=True)
```

Thinking about these distributions of distances, a "clustered" pattern must have more points near one another than a pattern that is "dispersed", and a completely random pattern should have something in between. Therefore, if the $G$ function increases *rapidly* with distance, we probably have a clustered pattern. If it increases *slowly* with distance, we have a dispersed pattern. Something in the middle will be difficult to distinguish from pure chance.

We can visualize this below. On the left, we plot the $G(d)$ function, with distance-to-point ($d$) on the horizontal axis and the fraction of nearest neighbor distances smaller than $d$ on the right axis. In red, the empirical cumulative distribution of nearest neighbor distances is shown. In blue, simulations (like the `random` pattern shown in the previous section) are shown. The bright blue line represents the average of all simulations, and the darker blue band around it represents the middle 95% of simulations. 

In this plot, we see that the red empirical function rises much faster than simulated completely spatially random patterns. This means that the observed pattern of this user's flickr photographs are *closer* to their nearest neighbors than would be expected from a completely spatially random pattern. The pattern is *clustered.*


```python
f,ax = plt.subplots(1,2,figsize=(9,3), 
                    gridspec_kw=dict(width_ratios=(6,3)))
# plot all the simulations with very fine lines
ax[0].plot(g_test.support, g_test.simulations.T, color='k', alpha=.01)
# and show the average of simulations
ax[0].plot(g_test.support, numpy.median(g_test.simulations, axis=0), color='cyan', 
         label='median simulation')


# and the observed pattern's G function
ax[0].plot(g_test.support, g_test.statistic, label = 'observed', color='red')

# clean up labels and axes
ax[0].set_xlabel('distance')
ax[0].set_ylabel('% of nearest neighbor\ndistances shorter')
ax[0].legend()
ax[0].set_xlim(0,2000)
ax[0].set_title(r"Ripley's $G(d)$ function")

# plot the pattern itself on the next frame
ax[1].scatter(*coordinates.T)

# and clean up labels and axes there, too
ax[1].set_xticks([])
ax[1].set_yticks([])
ax[1].set_xticklabels([])
ax[1].set_yticklabels([])
ax[1].set_title('Pattern')
f.tight_layout()
plt.show()
```


Another way to measure dispersion is to examine the *gaps* in the pattern. That is, where the $G$ function works by analyzing the distance *between* points in the pattern, the *F* function works by analyzing the distance *to* points in the pattern from locations in empty space. That is why the $F$ function is called the "the empty space function," since it characterizes the typical distance from arbitrary points in empty space to the point pattern. If the pattern has large gaps or empty areas, the $F$ function will increase slowly. But, if the pattern is highly dispersed, then the $F$ function will increase rapidly. 

We can use similar tooling to investigate the $F$ function, since it is so mathematically similar to the $G$ function. This is implemented identically using the `Fenv` function in `pointpats`. Since the $F$ function estimated for the observed pattern increases *much* more slowly than the $F$ functions for the simulated patterns, we can be confident that there are many gaps in our pattern; i.e. the pattern is *clustered*. 


```python
f_test = distance_statistics.f_test(coordinates, support=40, keep_simulations=True)
```


```python
f,ax = plt.subplots(1,2,figsize=(9,3), 
                    gridspec_kw=dict(width_ratios=(6,3)))

# plot all the simulations with very fine lines
ax[0].plot(f_test.support, f_test.simulations.T, color='k', alpha=.01)
# and show the average of simulations
ax[0].plot(f_test.support, numpy.median(f_test.simulations, axis=0), color='cyan', 
         label='median simulation')


# and the observed pattern's F function
ax[0].plot(f_test.support, f_test.statistic, label = 'observed', color='red')

# clean up labels and axes
ax[0].set_xlabel('distance')
ax[0].set_ylabel('% of nearest point in pattern\ndistances shorter')
ax[0].legend()
ax[0].set_xlim(0,2000)
ax[0].set_title(r"Ripley's $F(d)$ function")

# plot the pattern itself on the next frame
ax[1].scatter(*coordinates.T)

# and clean up labels and axes there, too
ax[1].set_xticks([])
ax[1].set_yticks([])
ax[1].set_xticklabels([])
ax[1].set_yticklabels([])
ax[1].set_title('Pattern')
f.tight_layout()
plt.show()
```


![png](08_point_pattern_analysis_files/08_point_pattern_analysis_88_0.png)


There are a few other functions that can be used for conducting point pattern analysis in this vein. Consult the `pointpats` documentation for more information on how this can be done in Python, or the book by {cite}`Baddeley2015`.

## Identifying clusters

The previous two sections on exploratory spatial analysis of point patterns provides methods to characterize whether point patterns are dispersed or clustered in space. However, knowing that a point pattern *is* clustered does not necessarily give us information about *where* that cluster resides. To do this, we must learn a method to identify clusters of points, based on their density across space. 

There are many spatial point clustering algorithms. Here, will cover the widely used `DBSCAN` algorithm. For this method, a cluster is a concentration of at least `m` points, each of them within a distance of `r` of at least another point in the cluster. Points in the dataset are then divided into three categories:

* *Noise*, for those points outside a cluster.
* *Cores*, for those points inside a cluster whith at least `m` points in the cluster within distance `r`.
* *Borders* for points inside a cluster with less than `m` other points in the cluster within distance `r`.

Both `m` and `r` need to be prespecified by the user before running `DBSCAN`. This is a critical point, as their value can influence significantly the final result. Before exploring this in greater depth, let us get a first run at computing `DBSCAN` in Python.


```python
# Compute DBSCAN
cs, lbls = dbscan(db[['x', 'y']])
```

The function returns two objects, which we call `cs` and `lbls`. `cs` contains the indices (order, starting from zero) of each point which is classified as a *core*. We can have a peek into it to see what it looks like:


```python
# Print the first 5 elements of `cs`
cs[:5]
```
The printout above tells us that the second (remember, Python starts counting at zero!) point in the dataset is a core, as it is the 23rd, 31st, 36th, and 43rd. The object `cs` always has a variable length, depending on how many cores the algorithm finds.

Now let us have a look at `lbls`, short for labels:


```python
lbls[:5]
```
The labels object always has the same length as the number of points used to run `DBSCAN`. Each value represents the index of the cluster a point belongs to. If the point is classified as *noise*, it receives a -1. Above, we can see that the second point belongs to cluster 1, while the others in the list are effectively not part of any cluster. To make thinks easier later on, let us turn `lbls` into a `Series` object that we can index in the same way as our collection of points:


```python
lbls = pandas.Series(lbls, index=db.index)
```

Now we already have the clusters, we can proceed to visualize them. There are many ways in which this can be done. We will start just by coloring points in a cluster in red and noise in grey:


```python
# Setup figure and axis
f, ax = plt.subplots(1, figsize=(9, 9))
# Add base layer with tiles for context
ax.imshow(basemap, extent=basemap_extent)
# Subset points that are not part of any cluster (noise)
noise = db.loc[lbls==-1, ['x', 'y']]
# Plot noise in grey
ax.scatter(noise['x'], noise['y'], c='grey', s=5, linewidth=0)
# Plot all points that are not noise in red
# NOTE how this is done through some fancy indexing, where
#      we take the index of all points (tw) and substract from
#      it the index of those that are noise
ax.scatter(db.loc[db.index.difference(noise.index), 'x'], \
           db.loc[db.index.difference(noise.index), 'y'], \
          c='red', linewidth=0)
# Remove axes
ax.set_axis_off()
# Display the figure
plt.show()
```


Although informative, the result of this run is not particularly satisfactory. There are *way* too many points that are classified as "noise".

This is because we have run `DBSCAN` with the default parameters. If you type `dbscan?`, you will get the help of the function and will be able to see what those are: a radious of 0.5 and a minimum of five points per cluster. Since our data is expressed in metres, a radius of half a metre will only pick up hyper local clusters. This might be of interest in some cases but, in others, it can result in odd outputs. 

Let us change those parameters to see if we can pick up more general patterns. For example, let us say a cluster needs to, at least, have roughly 1% of all the points in the dataset:


```python
# Obtain the number of points 1% of the total represents
minp = numpy.round(db.shape[0] * 0.01)
minp
```
At the same time, let us expand the maximum radious to say, 500 metres. Then we can re-run the algorithm and plot the output, all in the same cell this time:


```python
# Rerun DBSCAN
cs, lbls = dbscan(db[['x', 'y']], eps=500, min_samples=minp)
# Turn labels into a Series
lbls = pandas.Series(lbls, index=db.index)

# Setup figure and axis
f, ax = plt.subplots(1, figsize=(9, 9))
# Add base layer with tiles for context
ax.imshow(basemap, extent=basemap_extent, interpolation='bilinear')
# Subset points that are not part of any cluster (noise)
noise = db.loc[lbls==-1, ['x', 'y']]
# Plot noise in grey
ax.scatter(noise['x'], noise['y'], c='grey', s=5, linewidth=0)
# Plot all points that are not noise in red
# NOTE how this is done through some fancy indexing, where
#      we take the index of all points (tw) and substract from
#      it the index of those that are noise
ax.scatter(db.loc[db.index.difference(noise.index), 'x'], \
           db.loc[db.index.difference(noise.index), 'y'], \
          c='red', linewidth=0)
# Remove axes
ax.set_axis_off()
# Display the figure
plt.show()
```


<<<<<<< HEAD
![png](08_point_pattern_analysis_files/08_point_pattern_analysis_104_0.png)


=======
>>>>>>> 0b440a80
## Conclusion

Overall, this chapter has provided an overview of methods to analyze point patterns. From measuring their location, central tendency, and extent, to observing how they cluster or disperse and locating where the clusters are, point pattern analysis has many applications across classical statistical fields as well as in data science. Using the techniques discussed here, you should be able to answer fundamental questions about many point patterns. Further, we will cover *modelling* point patterns, such as describing their properties or future locations, in subsequent chapters. 

## Questions

<<<<<<< HEAD
 

---

<a rel="license" href="http://creativecommons.org/licenses/by-nc-nd/4.0/"><img alt="Creative Commons License" style="border-width:0" src="https://i.creativecommons.org/l/by-nc-nd/4.0/88x31.png" /></a><br />This work is licensed under a <a rel="license" href="http://creativecommons.org/licenses/by-nc-nd/4.0/">Creative Commons Attribution-NonCommercial-NoDerivatives 4.0 International License</a>.
=======
## References

[1] Goodchild, M.F. (2007) "Citizens as sensors: the world of volunteered geography." *GeoJournal* 69, 211-221. 

[2] Ripley, B. D. (1988). *Statistical Inference for Spatial Processes.* Cambridge: Cambridge University Press. doi: 10.1017/CBO9780511624131

[3] Baddeley, A., E. Rubak, and R. Turner. 2015. *Spatial Point Patterns: Methodology and Applications with R* Boca Raton, FL: Chapman & Hall/CRC Press. 
>>>>>>> 0b440a80
<|MERGE_RESOLUTION|>--- conflicted
+++ resolved
@@ -589,12 +589,9 @@
 ```
 
 
-<<<<<<< HEAD
 ![png](08_point_pattern_analysis_files/08_point_pattern_analysis_66_0.png)
 
 
-=======
->>>>>>> 0b440a80
 ### Quadrat statistics
 
 Quadrat statistics examine the spatial distribution of points in an area in terms of the count of observations that fall within a given cell. By examining whether observations are spread *evenly* over cells, the quadrat approach aims to estimate whether points are spread out, or if they are clustered into a few cells. Strictly speaking, quadrat statistics examine the *evenness* of the distribution over cells using a $\chi^2$ statistical test common in the analysis of contingency tables. 
@@ -646,7 +643,6 @@
 ```python
 qstat_null_ashape.chi2_pvalue
 ```
-<<<<<<< HEAD
 
 
 
@@ -655,8 +651,6 @@
 
 
 
-=======
->>>>>>> 0b440a80
 ### Ripley's alphabet functions
 
 A large branch of spatial statistics focuses on the distributions of three quantities in a point pattern. They derive from earlier work by {cite}`Ripley1991` on how to characterize clustering or co-location in point patterns. These each characterize some aspect of the point pattern as the distance from points increases. 
@@ -908,30 +902,10 @@
 ```
 
 
-<<<<<<< HEAD
 ![png](08_point_pattern_analysis_files/08_point_pattern_analysis_104_0.png)
 
 
-=======
->>>>>>> 0b440a80
 ## Conclusion
 
 Overall, this chapter has provided an overview of methods to analyze point patterns. From measuring their location, central tendency, and extent, to observing how they cluster or disperse and locating where the clusters are, point pattern analysis has many applications across classical statistical fields as well as in data science. Using the techniques discussed here, you should be able to answer fundamental questions about many point patterns. Further, we will cover *modelling* point patterns, such as describing their properties or future locations, in subsequent chapters. 
 
-## Questions
-
-<<<<<<< HEAD
- 
-
----
-
-<a rel="license" href="http://creativecommons.org/licenses/by-nc-nd/4.0/"><img alt="Creative Commons License" style="border-width:0" src="https://i.creativecommons.org/l/by-nc-nd/4.0/88x31.png" /></a><br />This work is licensed under a <a rel="license" href="http://creativecommons.org/licenses/by-nc-nd/4.0/">Creative Commons Attribution-NonCommercial-NoDerivatives 4.0 International License</a>.
-=======
-## References
-
-[1] Goodchild, M.F. (2007) "Citizens as sensors: the world of volunteered geography." *GeoJournal* 69, 211-221. 
-
-[2] Ripley, B. D. (1988). *Statistical Inference for Spatial Processes.* Cambridge: Cambridge University Press. doi: 10.1017/CBO9780511624131
-
-[3] Baddeley, A., E. Rubak, and R. Turner. 2015. *Spatial Point Patterns: Methodology and Applications with R* Boca Raton, FL: Chapman & Hall/CRC Press. 
->>>>>>> 0b440a80
