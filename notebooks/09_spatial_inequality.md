---
jupyter:
  jupytext:
    cell_metadata_json: true
    formats: ipynb,md
    text_representation:
      extension: .md
      format_name: markdown
      format_version: '1.2'
      jupytext_version: 1.4.2
  kernelspec:
    display_name: Python 3
    language: python
    name: python3
---

<!-- #region {"ein.tags": "worksheet-0", "slideshow": {"slide_type": "-"}} -->
# Spatial Inequality Analysis


## Introduction

At the time this is being written, the topic of inequality is at the top of
agenda of policy makers and is drawing considerable attention in academic
circles. This is due to historic levels of inequality across the globe. Much of the focus has been on *interpersonal income inequality*,
yet there is a growing recognition that the question of *interregional income
inequality* requires further attention as the growing gaps between poor and rich
regions have been identified as key drivers of political polarization in
developing and developed countries [1].

Indeed, while the two literatures, personal and regional inequality, are
related, they have developed in a largely parallel fashion with limited
cross-fertilization. In this notebook, we examine how a spatially explicit focus
can provide insights on inequality and its dynamics. We also show the lineage of
regional inequality analysis to make explicit the linkage between it and the
older literature on personal inequality analysis.

We begin with an introduction to classic methods for interpersonal income
inequality analysis and how they have been adopted to the question of regional
inequalities. These include a number of graphical tools along side familiar
indices of inequality. As we discuss more fully, the use of these classical
methods in spatially referenced data, while useful in providing insights on some
of the aspects of spatial inequality, fails to fully capture the nature of
geographical disparities and their dynamics. Thus, we next move to spatially
explicit measures for regional inequality analysis. The notebook closes with
some recent extensions of some classical measures to more fully examine the
spatial dimensions of regional inequality dynamics.


## Data: US State Per-Capita Income 1969-2017


We focus on the case of the United States over the
period  1969-2017.

<!-- #endregion -->

<!-- #region {"ein.tags": "worksheet-0", "slideshow": {"slide_type": "-"}} -->
---
<!-- #endregion -->
```python ein.hycell=false ein.tags="worksheet-0" jupyter={"outputs_hidden": false} slideshow={"slide_type": "-"}
%matplotlib inline

import seaborn
import pandas
import geopandas
import pysal
import numpy
import mapclassify
import matplotlib.pyplot as plt
from pylab import rcParams
rcParams['figure.figsize'] = 10, 5
```

```python ein.hycell=false ein.tags="worksheet-0" jupyter={"outputs_hidden": false} slideshow={"slide_type": "-"}

gdf = geopandas.read_file('../data/us_county_income/uscountypcincome.gpkg')
gdf.head()

```

<!-- #region {"ein.tags": "worksheet-0", "slideshow": {"slide_type": "-"}} -->
Inspection of the head of the data frame reveals that the years appear as columns in the data set, together with information about the particular record.
This format is an example of a [*wide* longitudinal data set](https://www.theanalysisfactor.com/wide-and-long-data/).

<!-- #endregion -->

```python ein.hycell=false ein.tags="worksheet-0" jupyter={"outputs_hidden": false} slideshow={"slide_type": "-"}
gdf[['LineCode', 'Descriptio']].head()

```
```python ein.hycell=false ein.tags="worksheet-0" jupyter={"outputs_hidden": false} slideshow={"slide_type": "-"}
pci_df = gdf[gdf.LineCode == 3]
```

```python ein.hycell=false ein.tags="worksheet-0" jupyter={"outputs_hidden": false} slideshow={"slide_type": "-"}
pci_df.head()
```

```python ein.hycell=false ein.tags="worksheet-0" jupyter={"outputs_hidden": false} slideshow={"slide_type": "-"}
<<<<<<< HEAD
=======
gdf.head()
```

```python ein.hycell=false ein.tags="worksheet-0" jupyter={"outputs_hidden": false} slideshow={"slide_type": "-"}
>>>>>>> 5bc34893
pci_df.shape
```

```python ein.hycell=false ein.tags="worksheet-0" jupyter={"outputs_hidden": false} slideshow={"slide_type": "-"}
pci_df[['1969', 'STATEFP', 'COUNTYFP', 'geometry']].head()
```

<!-- #region {"ein.tags": "worksheet-0", "slideshow": {"slide_type": "-"}} -->
## Global Inequality
We begin our examination of inequality by focusing on several global measures. Here, global means the measure is concerned with the overall, or a-spatial, nature of inequality. Several classic measures of inequality are available for this purpose.

In general terms, measures of inequality focus on the dispersion present in an income distribution. In the case of regional, or spatial, inequality the distributions are defined on average or per-capita incomes for a spatial unit, such as a county, census tract, or region. For the US counties, we can visualize the distribution of per capita incomes for the first year in the sample as follows:


To get a sense for the value distribution for per capita income, we can first discretize the distribution:
<!-- #endregion -->

```python ein.hycell=false ein.tags="worksheet-0" jupyter={"outputs_hidden": false} slideshow={"slide_type": "-"}
import seaborn  as sns
sns.set()
sns.distplot(pci_df['1969'])

```


The long right tail is a prominent feature of the distribution, and is common in the study of incomes. A key point to keep in mind here is that the unit of measurement in this data is a spatial aggregate - a county. By contrast, in the wider inequality literature the observational unit is typically a household or individual. In the latter distributions, the degree of skewness is often more pronounced, and this is because the regional distributions are based on averages obtained from the individual distributions.


The density is a powerful summary device that captures the overall morphology of the *value* distribution. At the same time, the density is silent on the underlying *spatial distribution* of county incomes. We can look at this second view of the distribution using a choropleth map:

```python ein.hycell=false ein.tags="worksheet-0" jupyter={"outputs_hidden": false} slideshow={"slide_type": "-"}
from pysal.viz import mapclassify
pci_1969 = pci_df['1969']
```

```python ein.hycell=false ein.tags="worksheet-0" jupyter={"outputs_hidden": false} slideshow={"slide_type": "-"}
q5_1969 = mapclassify.Quantiles(pci_df['1969'])

```
```python ein.hycell=false ein.tags="worksheet-0" jupyter={"outputs_hidden": false} slideshow={"slide_type": "-"}
_= pci_df.plot(column='1969', scheme='Quantiles', legend=True,
                 edgecolor='none',
             legend_kwds={'loc': 'lower right',
                         'bbox_to_anchor':(1.5, 0.0)}, figsize=(12, 12))
```

The choropleth and the kernel density provide different visual depictions of the distribution of county incomes. These are useful for developing an understanding of the overall  To gain more specific insights on the level of inequality in the distribution, we turn to a number of inequality indices.


### 20:20 Ratio

One commonly used measure of inequality in a distribution is the so called 20:20 ratio, which is defined as the ratio of the incomes at the 80th percentile over that at the 20th percentile: 
<!-- #endregion -->
```python ein.hycell=false ein.tags="worksheet-0" jupyter={"outputs_hidden": false} slideshow={"slide_type": "-"}
q5_1969.bins
```


```python ein.hycell=false ein.tags="worksheet-0" jupyter={"outputs_hidden": false} slideshow={"slide_type": "-"}
i_20_20 = q5_1969.bins[-2]/q5_1969.bins[0]
i_20_20
```
<!-- #region {"ein.tags": "worksheet-0", "slideshow": {"slide_type": "-"}} -->
In 1969 the richest 20% of the counties had an income that was 1.5 times the poorest 20% of the counties. The 20:20 ratio has the advantage of being robust to outliers at the top and the bottom of the distribution. 

We can examine the dynamics of this global inequality measure by creating a simple function to apply to all years in our time series:
<!-- #endregion -->

```python ein.hycell=false ein.tags="worksheet-0" jupyter={"outputs_hidden": false} slideshow={"slide_type": "-"}
def ineq_2020(values):
    q5 = mapclassify.Quantiles(values)
    return q5.bins[-2]/q5.bins[0]
    
    
```

```python ein.hycell=false ein.tags="worksheet-0" jupyter={"outputs_hidden": false} slideshow={"slide_type": "-"}
years = list(range(1969, 2018))
i_20_20_all = numpy.array([ ineq_2020(pci_df[str(year)]) for year in years])
_ = plt.plot(years, i_20_20_all)
_ = plt.ylabel("20:20 ratio")
_ = plt.xlabel("Year")


```
<!-- #region {"ein.tags": "worksheet-0", "slideshow": {"slide_type": "-"}} -->
The ratio has a U-shaped pattern over time, bottoming out around 1994 after a long secular decline in the early period. Post 1994, however, the trend is one of increasing inequality up until 2013 where there is a turn towards lower income inequality between the counties.

<!-- #endregion -->

<!-- #region {"ein.tags": "worksheet-0", "slideshow": {"slide_type": "-"}} -->
For other classic measures of inequality, we will use the `inequality` package from `pysal`:
<!-- #endregion -->

```python ein.hycell=false ein.tags="worksheet-0" jupyter={"outputs_hidden": false} slideshow={"slide_type": "-"}
from pysal.explore import inequality
```

<!-- #region {"ein.tags": "worksheet-0", "slideshow": {"slide_type": "-"}} -->
### Gini Index

The Gini index can be derived in a number of ways. Visually, the Gini is defined as the ratio of the area between
the line of equality and the Lorenze curve over the area below the line of equality, both of which are defined on a a two-dimensional space with population
percentiles on the x-axis and cumulative income on the vertical axis.

We can construct each of these as follows:

<!-- #endregion -->

```python
y = pci_df.sort_values(by=['1969'])['1969']
```

```python
Fy = (y / y.sum()).cumsum()
```

```python
import numpy as np
%matplotlib inline
import matplotlib.pyplot as plt
```

```python
n = y.shape[0]
Fn = np.arange(1, n+1)/n
```

```python
f, ax = plt.subplots()
ax.plot(Fn,Fy)
ax.plot(Fn, Fn)
#plt.xlim(0, 1.0)
```
The blue line is the Lorenze curve, and the Gini is the area between it and the 45-degree line of equality, expressed as a ratio over the area under the line of equality.

To examine how inequality evolves over time, we can create a function for the Lorenze curve:

```python
def lorenz(y):
    y = np.sort(y)
    Fy = (y / y.sum()).cumsum()
    n = y.shape[0]
    Fn = np.arange(1, n+1)/n
    return Fy
```

```python
lorenz(y)
```
and then call this for each year in our sample:
```python
lorenz_curves = np.array([ lorenz(pci_df[str(year)]) for year in years])
```

```python
f, ax = plt.subplots()
ax.plot(Fn,Fn)
for c in lorenz_curves:
    ax.plot(Fn, c)

```

The compression of the Lorenze curves makes it difficult to ascertain the temporal pattern in inequality. Focusing explicilty on the Gini coefficients may shed more light on this evolution:

```python ein.hycell=false ein.tags="worksheet-0" jupyter={"outputs_hidden": false} slideshow={"slide_type": "-"}
g69 = inequality.gini.Gini(pci_df['1969'].values)

```

```python ein.hycell=false ein.tags="worksheet-0" jupyter={"outputs_hidden": false} slideshow={"slide_type": "-"}
g69.g
```

```python ein.hycell=false ein.tags="worksheet-0" jupyter={"outputs_hidden": false} slideshow={"slide_type": "-"}
years = [str(y) for y in range(1969, 2018)]
ginis = numpy.array([inequality.gini.Gini(pci_df[year].values).g for year in years])
years = numpy.array([int(y) for y in years])
```

```python ein.hycell=false ein.tags="worksheet-0" jupyter={"outputs_hidden": false} slideshow={"slide_type": "-"}
gini_df = pandas.DataFrame(data = numpy.hstack([[years, ginis]]).T, columns=['Year', 'Gini'])
gini_df['Year'] = gini_df['Year'].astype(int)
gini_df.head()
```

```python ein.hycell=false ein.tags="worksheet-0" jupyter={"outputs_hidden": false} slideshow={"slide_type": "-"}
gini_df.index = pandas.to_datetime(gini_df['Year'], format="%Y")
gini_df = gini_df.drop(columns=["Year"])
```

```python ein.hycell=false ein.tags="worksheet-0" jupyter={"outputs_hidden": false} slideshow={"slide_type": "-"}
<<<<<<< HEAD
gini_df.plot(y=["Gini"])
=======
_ = gini_df.plot(y=["Gini"])
>>>>>>> 5bc34893
```

### Theil's index

A third commonly used measure of inequality is Theil's $T$ given as:
$$T = \sum_{i=1}^m \left( \frac{y_i}{\sum_{i=1}^m y_i} \ln \left[ m \frac{y_i}{\sum_{i=1}^m y_i}\right] \right)$$
where $y_i$ is per-capita income in area $i$ among $m$ areas. In PySAL, we can calculate this index each year as:

```python ein.hycell=false ein.tags="worksheet-0" jupyter={"outputs_hidden": false} slideshow={"slide_type": "-"}
gini_df['T'] = [inequality.theil.Theil(pci_df[str(y)]).T for y in years]
```

```python ein.hycell=false ein.tags="worksheet-0" jupyter={"outputs_hidden": false} slideshow={"slide_type": "-"}
#gini_df.plot(figsize=(15,4))
_ = gini_df.plot(subplots=True, figsize=(15,6))
#gini_df.plot(y=['Gini', 'T'], figsize=(15,4))
```

The time paths of the Gini and the Theil coefficients show striking
similarities, and, at first glance, this might suggest that the indices are
substitutes for one another. As we shall see below, however, each index has
properties that lend themselves to particular spatial extensions that provide
important complementarities.

## Personal versus Regional Income
There is a subtle but important distinction between the study of personal and
regional income inequality. To see this, we first need to express the
relationships between the two types of inequality. Consider a country composed
of $N$ individuals who are distributed over $m$ regions. Let $Y_l$ denote the
income of individual $l$. Total personal income in region $i$ is given as $Y_i =
\sum_{l \in i} Y_l$. Per-capita income in region $i$ is $y_i = \frac{Y_i}{N_i}$,
where $N_i$ is the number of individuals in region $i$.

At the national level,  the coefficient of variation as an index of  interpersonal income inequality would be:

$$CV_{nat} = \sqrt{\frac{\sum_{l=1}^N (Y_l - \bar{y})^2}{N}}$$

where $\bar{y}$ is national per-capita income. The key component here is the sum
of squares term, and unpacking this sheds light on personal versus regional
inequality question:


$$TSS = \sum_{l=1}^N (Y_l - \bar{y})^2$$

Focusing on an individual deviation: $\delta_l = Y_l - \bar{y}$, this is the contribution to inequality associated with individual $l$. We can break this into two components:

$$\delta_l = (Y_l - y_i) +  (y_i - \bar{y})$$

The first term is the difference between the individual's income and per-capita income in the individual's region of residence, while the second term is the difference between the region's per capita income and average national per capita income.

In regional studies, the intraregional personal income distribution is typically
not available. As a result, the assumption is often made that intraregional
personal inequality is zero. In other words, all individuals in the same region
have identical incomes. With this assumption in hand, the first term vanishes:
$Y_l -y_i = 0$, leading to: **FOOTNOTE:** It should also be noted that even at
the national scale, the analysis of interpersonal income inequality also relies
on aggregate data grouping individuals into income cohorts. See, for example,
Piketty, T. and E. Saez (2003) "Income inequality in the United States,
1913-1998", The Quarterly Journal of Economics, 118: 1-41.

$$
\begin{aligned}
TSS &= \sum_{l=1}^N (Y_l - \bar{y})^2 \\
    &= \sum_{l=1}^N \delta_l^2 \\
    &= \sum_{l=1}^N ((Y_l - y_i) +  (y_i - \bar{y}))^2 \\
    &= \sum_{l=1}^N (0 +  (y_i - \bar{y}))^2 \\
    &= \sum_{i=1}^m\sum_{l \in i}  (y_i - \bar{y})^2 \\
    &= \sum_{i=1}^m  [N_i(y_i - \bar{y})]^2
\end{aligned}
$$
This means that each individual in a region has an equal contribution to the
overall level of national interpersonal inequality, given by $(y_i - \bar{y})$,
while the region in question contributes $N_i(y_i - \bar{y})$. While it may seem
that the assumption of zero intraregional interepersonal income inequality is
overly restrictive, it serves to isolate the nature of interregional income
inequality. That is, inequality between places, rather than inequality between
people within those places. In essence, this strategy shifts the question up one
level in the spatial hierarchy by aggregating micro-level individual data to
areal units.



<!-- #region {"ein.tags": "worksheet-0", "slideshow": {"slide_type": "-"}} -->
## Spatial Inequality
<!-- #endregion -->
The analysis of regional income inequality is distinguished from the analysis of
national interpersonal income inequality in its focus on spatial units. As
regional incomes are embedded in geographical space, it is important to consider
the special nature of spatial data. In the regional inequality literature this
has been approaches in a number of ways.

<!-- #region {"ein.tags": "worksheet-0", "slideshow": {"slide_type": "-"}} -->
### Spatial Autocorrelation
To get some insights on the spatial properties of regional income data, we can
turn to global measures of spatial autocorrelation that we encountered in
chapter XX. We use a queen spatial weights matrix to calculate Moran's I for
each year in the sample.
<!-- #endregion -->

```python ein.hycell=false ein.tags="worksheet-0" jupyter={"outputs_hidden": false} slideshow={"slide_type": "-"}
wq = pysal.lib.weights.Queen.from_dataframe(pci_df)
```

```python ein.hycell=false ein.tags="worksheet-0" jupyter={"outputs_hidden": false} slideshow={"slide_type": "-"}
wq.n
```

```python ein.hycell=false ein.tags="worksheet-0" jupyter={"outputs_hidden": false} slideshow={"slide_type": "-"}
MI = [pysal.explore.esda.moran.Moran(pci_df[str(y)], wq) for y in years]
```

```python ein.hycell=false ein.tags="worksheet-0" jupyter={"outputs_hidden": false} slideshow={"slide_type": "-"}
res = np.array([ (mi.I, mi.p_sim) for mi in MI])
```
```python
res.shape
```

<<<<<<< HEAD
```python
res
```

=======
>>>>>>> 5bc34893
```python ein.hycell=false ein.tags="worksheet-0" jupyter={"outputs_hidden": false} slideshow={"slide_type": "-"}
res_df = gini_df
res_df['I'] = res[:,0]
res_df['I pvalue'] = res[:,1]
_ = res_df[["Gini", "T", "I", "I pvalue"]].plot(subplots=True, figsize=(15,6))
```
```python
res_df.columns
```

Several patterns emerge from the time series of Moran's I. First, the is a secular decline in the value of Moran's I. Second, despite this decline,  there is never a year in which the spatial autocorrelation is not statistically significant. In other words, there is a strong spatial structure in the distribution of regional incomes that needs to be accounted for when focusing on inequality questions.
<!-- #region {"ein.tags": "worksheet-0", "slideshow": {"slide_type": "-"}} -->

### Decompositional Approaches

A popular approach to the analysis of inequality is to group the observations into mutually exclusive and exhaustive subsets in order to understand how much of the inequality is due to differences between members of the same subset versus between observations from different subsets. In the personal income literature, the groups have been defined in a number of ways: male vs. female, age cohorts, occupation types, race, etc. In regional applications, small areas are grouped into larger sets such that the resulting sets are spatially defined. **Add notions of connected components here and link to other chapters where appropriate.**


<!-- #region {"ein.tags": "worksheet-0", "slideshow": {"slide_type": "-"}} -->
### Regional Inequality Decompositions
One approach to incorporating spatial considerations into regional inequality extends this decompositional approach by using space to define the subgroups. This can be seen using   Theil's $T$, which we encountered previously and decomposing the index  into so called *between* and *within* regional inequality components.
<!-- #endregion -->

Applied to a collection of observations on  per capita incomes for $m$ regional economies: $y = \left( y_1, y_2, \ldots, y_m \right)$, which are 
are grouped into $\omega$ mutually exclusive regions such that $\sum_{g=1}^{\omega} m_g=m$, where $m_g$ is the number of areas
assigned to region $g$, Theil's index from above can be rewritten as: 


$$
\begin{align}
T &= \sum_{i=1}^m \left( \frac{y_i}{\sum_{i=1}^m y_i} \ln \left[ m \frac{y_i}{\sum_{i=1}^m y_i}\right] \right) \\
  &= \left[ \sum_{g=1}^{\omega} s_{g} log(\frac{m}{m_g} s_g)  \right] + \left[ \sum_{g=1}^{\omega} s_g \sum_{i \in g} s_{i,g} log(m_g s_{i,g}) \right] \\
  &= B + W \\
\end{align}
$$

where $s_g = \frac{\sum_{i \in g} y_i}{\sum_i y_i}$, and   $s_{i,g} = y_i / \sum_{i \in g} y_i$. 

The first term is the between regions inequality component, and the second is the within regions inequality component.
The within region term is a weighted average of inequality between economies belonging to the same region.
Similar to what is done above for the case of interpersonal inequality, the
estimate of the between region (group) component of the decomposition is based on
setting the incomes of all economies (individuals )belonging to a region (group) equal to that of the
regional (group) average of these per capita incomes. Now, however, intraregional
inequality between economies within the same region is explicitly considered in
the second  component.


<!-- #region {"ein.tags": "worksheet-0", "slideshow": {"slide_type": "-"}} -->
**Note:** The regional decomposition does not involve weighting the regions by their respective population. See  [Gluschenko (2018)](https://webvpn.ucr.edu/+CSCO+0075676763663A2F2F6A6A6A2E676E6171736261797661722E70627A++/doi/full/10.1080/17421772.2017.1343491) for further details. 

<!-- #endregion -->







<<<<<<< HEAD
































=======
>>>>>>> 5bc34893
```python ein.hycell=false ein.tags="worksheet-0" jupyter={"outputs_hidden": false} slideshow={"slide_type": "-"}
pci_df.columns
```

```python ein.hycell=false ein.tags="worksheet-0" jupyter={"outputs_hidden": false} slideshow={"slide_type": "-"}
pandas.unique(pci_df['Region'])
```

```python ein.hycell=false ein.tags="worksheet-0" jupyter={"outputs_hidden": false} slideshow={"slide_type": "-"}
pci_df.plot(column='Region', categorical=True, linewidth=0.1)
```

```python ein.hycell=false ein.tags="worksheet-0" jupyter={"outputs_hidden": false} slideshow={"slide_type": "-"}
region_df = pci_df.dissolve(by='STATEFP')
```

```python ein.hycell=false ein.tags="worksheet-0" jupyter={"outputs_hidden": false} slideshow={"slide_type": "-"}
pandas.unique(region_df.Region)
```

```python ein.hycell=false ein.tags="worksheet-0" jupyter={"outputs_hidden": false} slideshow={"slide_type": "-"}
<<<<<<< HEAD
region_df.plot(column='Region', categorical=True)
```

```python ein.hycell=false ein.tags="worksheet-0" jupyter={"outputs_hidden": false} slideshow={"slide_type": "-"}
for region in range(1, 9):
    pci_df[pci_df.Region==region].plot()

=======
ax = region_df.plot(column='Region', categorical=True)
_ = ax.axis('off')
```

```python
pci_df.columns
>>>>>>> 5bc34893
```

```python ein.hycell=false ein.tags="worksheet-0" jupyter={"outputs_hidden": false} slideshow={"slide_type": "-"}
region_names = ["New England",
               'Mideast', 'Great Lakes', 'Plains',
               'Southeast', 'Southwest', 'Rocky Mountain',
                'Far West']
```

<<<<<<< HEAD
=======
```python
fig = plt.figure(figsize=(15,12))
fig.subplots_adjust(hspace=0.4, wspace=0.4)
for i in range(1, 9):
    ax = fig.add_subplot(2, 4, i)
    rdf = pci_df[pci_df.Region==i]
    rdf.plot(ax=ax, linewidth=0.1)
    ax.set_title(region_names[i-1])
    ax.axis('off')
    
```

>>>>>>> 5bc34893
```python ein.hycell=false ein.tags="worksheet-0" jupyter={"outputs_hidden": false} slideshow={"slide_type": "-"}
pci_df.groupby('Region').mean()
```

```python ein.hycell=false ein.tags="worksheet-0" jupyter={"outputs_hidden": false} slideshow={"slide_type": "-"}
regimes = pci_df['Region']
ys = [str(y) for y in years]
```

```python
rmeans = pci_df.groupby(by='Region').mean().transpose()
```

```python
rmeans.index
```

```python
rmeans = rmeans.loc[ys]
```

```python
rmeans.columns = region_names
```

```python
rmeans.plot()
```

## Regional Decomposition of Inequality

```python
theil_dr = pysal.explore.inequality.theil.TheilD(pci_df[ys].values, regimes)
```

```python ein.hycell=false ein.tags="worksheet-0" jupyter={"outputs_hidden": false} slideshow={"slide_type": "-"}
theil_dr.bg
```

```python ein.hycell=false ein.tags="worksheet-0" jupyter={"outputs_hidden": false} slideshow={"slide_type": "-"}
res_df['bgr'] = theil_dr.bg
res_df['wgr'] = theil_dr.wg
```

```python ein.hycell=false ein.tags="worksheet-0" jupyter={"outputs_hidden": false} slideshow={"slide_type": "-"}
res_df.plot(subplots=True, figsize=(15,6))
```

```python ein.hycell=false ein.tags="worksheet-0" jupyter={"outputs_hidden": false} slideshow={"slide_type": "-"}

numpy.random.seed(12345)
theil_drs = pysal.explore.inequality.theil.TheilDSim(pci_df[ys].values, regimes, 999)
```

```python ein.hycell=false ein.tags="worksheet-0" jupyter={"outputs_hidden": false} slideshow={"slide_type": "-"}
res_df['bgr_pvalue'] = theil_drs.bg_pvalue
res_df.plot(subplots=True, figsize=(15,6))
```

```python
res_df['bgr_share'] = res_df['bgr'] / res_df['T']
res_df['bgr_share'].plot()
```

## Decomposition Using States

```python
theil_ds = pysal.explore.inequality.theil.TheilD(pci_df[ys].values, pci_df['STATEFP'])
```

```python
theil_ds.T
```

```python
theil_ds.bg
```

```python
res_df['bgs_share'] = theil_ds.bg / theil_ds.T
res_df['bgs'] = theil_ds.bg
```

```python
res_df[['bgr', 'bgs', 'T']].plot()
```

```python
res_df[['bgr_share', 'bgs_share']].plot()
```

```python
res_df[['bgr_share', 'bgs_share','T']].corr()
```

A few patterns emerge from these figures. First, inequality between the states is larger than inequality between regions. Second, inequality within states is smaller than inequality within regions. Third, the time series patterns for the interregional components are similar for the BEA regions and state partitions of the counties. Finally, the correlation of between share and overall inequality is higher at the state level than for the BEA region level

<<<<<<< HEAD
```python ein.hycell=false ein.tags="worksheet-0" jupyter={"outputs_hidden": false} slideshow={"slide_type": "-"}
region_df.plot(column='Region', categorical=True)
```
=======
>>>>>>> 5bc34893

### Intraregional inequality
We can take a closer look at the within region inequality component by dissagregating the total value from XX into that occuring within each of the 8 regions. This can be done by calculating the global Theil index on the counties belonging to a given region.

```python
region_names = ["New England",
               'Mideast', 'Great Lakes', 'Plains',
               'Southeast', 'Southwest', 'Rocky Mountain',
                'Far West']
results = []
table = []
for region in range(1, 9):
    rdf = pci_df[pci_df.Region==region]
    #rdf.plot()
    #print(region, len(pandas.unique(rdf.STATEFP)), rdf.shape[0])
    table.append([region, region_names[region-1], len(pandas.unique(rdf.STATEFP)), rdf.shape[0]])
    #results.append(pysal.explore.inequality.theil.TheilDSim(rdf[ys].values, rdf.STATEFP,999))
    
```

```python
summary = pandas.DataFrame(table)
```

```python
summary.columns = [ "Region", "Name", "States", "Counties"]
```

```python
summary
```

```python
region_names = ["New England",
               'Mideast', 'Great Lakes', 'Plains',
               'Southeast', 'Southwest', 'Rocky Mountain',
                'Far West']
results = []
table = []
for region in range(1, 9):
    rdf = pci_df[pci_df.Region==region]
    #rdf.plot()
    #print(region, len(pandas.unique(rdf.STATEFP)), rdf.shape[0])
    table.append([region, region_names[region-1], len(pandas.unique(rdf.STATEFP)), rdf.shape[0]])
    results.append(pysal.explore.inequality.theil.TheilDSim(rdf[ys].values, rdf.STATEFP,999))
    
```

```python
len(results)
```

```python
r1 = results[0]
```

```python
r1.bg_pvalue
```

```python
Tr = pandas.DataFrame([result.T for result in results]).transpose()
```

```python
Tr.head()
```

```python
Tr = Tr.rename(columns=dict([(i,name) for i,name in enumerate(region_names)]))
```

```python
pinned0 = Tr.divide(Tr.iloc[0])
```

```python
import pandas as pd

df = pinned0
markers = [ "+", "8", "^", "p", ".", ">", "1", '2']
ax = df.plot(kind='line', figsize=(15, 12))
for i, line in enumerate(ax.get_lines()):
    line.set_marker(markers[i])

# for adding legend
ax.legend(ax.get_lines(), df.columns, loc='best')
_ = ax.set_title("County Income Inequality Within BEA Regions (Relative to Year 0)")
```
Unpacking the intraregional inequality term reveals that the original decomposition of inequality into within and between regions actually masks a great deal of heterogeneity in the internal inequality dynamics across the eight regions. Put another way, the overall trend in the aggregate within region component above is an average of the trends exhibited in each of the eight regions. There are two distinct groups of regions in this regard. The first consists of regions where the inequality between counties within each region has been increasing over the sample period. This group is composed of the New England,  Mideast, Far West, and Rocky Mountains regions. The second group are those regions where intraregional inequality has remained stable, or even decreased, over time. The Great Lakes, Southeast, and Southwest regions compose this group. The one outlier region is the Plains which does not fall neatly into either of these two groups.

<<<<<<< HEAD
```python ein.hycell=false ein.tags="worksheet-0" jupyter={"outputs_hidden": false} slideshow={"slide_type": "-"}
theil_ds = pysal.explore.inequality.theil.TheilDSim(rdf[ys].values, rdf.STATEFP, 999)
```

```python ein.hycell=false ein.tags="worksheet-0" jupyter={"outputs_hidden": false} slideshow={"slide_type": "-"}
len(theil_ds.bg[0])
```

```python ein.hycell=false ein.tags="worksheet-0" jupyter={"outputs_hidden": false} slideshow={"slide_type": "-"}
theil_ds.bg[0]
```

```python ein.hycell=false ein.tags="worksheet-0" jupyter={"outputs_hidden": false} slideshow={"slide_type": "-"}
theil_ds.bg_pvalue
```

```python ein.hycell=false ein.tags="worksheet-0" jupyter={"outputs_hidden": false} slideshow={"slide_type": "-"}
theil_ds.T
```

```python ein.hycell=false ein.tags="worksheet-0" jupyter={"outputs_hidden": false} slideshow={"slide_type": "-"}
theil_ds.bg/theil_ds.T
```

```python ein.hycell=false ein.tags="worksheet-0" jupyter={"outputs_hidden": false} slideshow={"slide_type": "-"}
wgp_ds = theil_ds.wg[0]/theil_ds.T
```

```python ein.hycell=false ein.tags="worksheet-0" jupyter={"outputs_hidden": false} slideshow={"slide_type": "-"}
wgp_dr = theil_ds.wg[0]/theil_ds.T
```

```python ein.hycell=false ein.tags="worksheet-0" jupyter={"outputs_hidden": false} slideshow={"slide_type": "-"}
wgp_dr.shape
```

```python ein.hycell=false ein.tags="worksheet-0" jupyter={"outputs_hidden": false} slideshow={"slide_type": "-"}
res_df.shape
```

```python ein.hycell=false ein.tags="worksheet-0" jupyter={"outputs_hidden": false} slideshow={"slide_type": "-"}
wgp_ds.shape = (49, 1)
res_df['wgp_ds'] = wgp_ds
wgp_dr.shape = (49, 1)

res_df['wgp_dr'] = wgp_dr

res_df.plot(subplots=True, figsize=(15,6))
```

```python ein.hycell=false ein.tags="worksheet-0" jupyter={"outputs_hidden": false} slideshow={"slide_type": "-"}
res_df.plot(y=['wgp_ds','wgp_dr'])
```

```python ein.hycell=false ein.tags="worksheet-0" jupyter={"outputs_hidden": false} slideshow={"slide_type": "-"}
res_df.head()
```
=======

### Regional Inequality Between States

We can also ask if there is spatial heterogeneity in the inequality between counties from different states across each of the eight regions. That is, do states matter more in different regions?

```python
bs =  numpy.array([ r.bg[0]/ r.T for r in results]).T
```

```python
bs.shape
```

```python
bs_df = pandas.DataFrame(bs, columns=region_names)
```

```python
import pandas as pd

>>>>>>> 5bc34893

markers = [ "+", "8", "^", "p", ".", ">", "1", '2']
ax = bs_df.plot(kind='line', figsize=(15, 12))
for i, line in enumerate(ax.get_lines()):
    line.set_marker(markers[i])

# for adding legend
ax.legend(ax.get_lines(), df.columns, loc='best')
_ = ax.set_title("Between State Inequality as a Share of Intraregional Inequality")
```
In general terms, there is much more similarity across the regions in terms of inequality between the states. The between state share of inequality is the smaller component of inequality between the counties within each of the regions with the exception of the New England region.

<!-- #region {"ein.tags": "worksheet-0", "slideshow": {"slide_type": "-"}} -->
<!-- #region {"ein.tags": "worksheet-0", "slideshow": {"slide_type": "-"}} -->


### Spatializing Classic Measures
<!-- #endregion -->

We now turn to two newer spatial analytics that extend a selction of the classic (a-spatial) inequality measures above to introduce a spatially explicit focus.

#### Spatial Gini

The first spatial extension was introduced by [2] and is designed to consider
the role of adjacency in a decomposition of the Gini index of inequality. More
specifically, The Gini in mean  is
$$G = \frac{\sum_i \sum_j \left | x_i - x_j \right|}{2 n^2 \bar{x}} $$
and the spatial decomposition focuses on the numerator
$$
\sum_i \sum_j \left |x_i - x_j \right | = \sum_i \sum_j \left( w_{i,j} \left |x_i - x_j \right | \right ) + \left( (1-w_{i,j})  \left |x_i - x_j \right | \right )
$$
where $w_{i,j}$ is an element of a binary spatial weights matrix indicating if observations $i$ and $j$ are spatial neighbors. This results in

$$G = \frac{\sum_i \sum_j w_{i,j}\left | x_i - x_j \right|}{2 n^2 \bar{x}} +   \frac{\sum_i \sum_j \left (1-w_{i,j} )| x_i - x_j \right|}{2 n^2 \bar{x}}. $$

The spatial Iini allows for a consideration of the spatial dependence in inequality. As this dependence increases, the second term of the spatial Gini can be expected to grow relative to the case where incomes are randomly distributed in space. Inference on the spatial Gini can be based on random spatial permutations of the income values, as we have seen elsewhere in this book.


The spatial Gini also provides a useful complement to the regional decomposition used in the Theil statistic. The latter does not consider pair-wise relationships between observations, while the spatial Gini does.

```python
from inequality.gini import Gini_Spatial
```

```python
wq.transform = 'B'
```

The spatial Gini takes a vector of incomes and a spatial weights object:

```python
gs69 = Gini_Spatial(pci_df['1969'], wq)
```

```python
gs69.g
```

```python
gs69.p_sim
```

The value is statistically significant for 1969, indicating that inequality between neighboring pairs of counties is different from the inequality between county paris that are not geographically proximate.

We can apply the same statistic over each year in the sample:

```python
gs = [Gini_Spatial(pci_df[y], wq) for y in ys]
```

```python
gs_array = np.array([(gsi.e_wcg, gsi.wcg, gsi.z_wcg, gsi.p_sim) for gsi in gs])
```

Extracting the z-values for the spatial Gini we see that the spatial dependence in the inequality is signficant in every year of the sample:

```python
res_df['z_wcg'] = gs_array[:,2]
res_df.plot(y=['z_wcg'])
```

<!-- #region {"ein.tags": "worksheet-0", "slideshow": {"slide_type": "-"}} -->
#### Spatial 20:20
The final analytics that we examine in this notebook are based on extending the classic 20:20 ratio to develop spatial visualizations.
As was seen earlier, the 20:20 ratio measures the gap in the incomes between the counties at the 80th and 20th percentiles of the income distirbution.
In the spatial 20:20 analytic, we can visualize and measure the geographical gap (separation) between these pair of counties.

<!-- #endregion -->

```python ein.hycell=false ein.tags="worksheet-0" jupyter={"outputs_hidden": false} slideshow={"slide_type": "-"}
ranks = pci_df.rank()
```

```python ein.hycell=false ein.tags="worksheet-0" jupyter={"outputs_hidden": false} slideshow={"slide_type": "-"}
for year in years:
    pci_df["{}_rank".format(year)] = pci_df[str(year)].rank(method='first')
```

<<<<<<< HEAD
```python ein.hycell=false ein.tags="worksheet-0" jupyter={"outputs_hidden": false} slideshow={"slide_type": "-"}
=======

```python jupyter={"outputs_hidden": false}
>>>>>>> 5bc34893
ridx_20 = int(.2 * 3077)
ridx_80 = int(.8 * 3077)
ridx_20, ridx_80
```

<<<<<<< HEAD
```python ein.hycell=false ein.tags="worksheet-0" jupyter={"outputs_hidden": false} slideshow={"slide_type": "-"}
=======
```python
>>>>>>> 5bc34893
df = pci_df
```

<<<<<<< HEAD
```python ein.hycell=false ein.tags="worksheet-0" jupyter={"outputs_hidden": false} slideshow={"slide_type": "-"}
df[df['1969_rank']==615]
```

```python ein.hycell=false ein.tags="worksheet-0" jupyter={"outputs_hidden": false} slideshow={"slide_type": "-"}
=======
```python jupyter={"outputs_hidden": false}
df['1969_rank']
```

```python jupyter={"outputs_hidden": false}
>>>>>>> 5bc34893
df.index[df['1969_rank']==615].tolist()
```

```python ein.hycell=false ein.tags="worksheet-0" jupyter={"outputs_hidden": false} slideshow={"slide_type": "-"}
idx_20 = []
idx_80 = []
for year in years:
    column = "{}_rank".format(year)
    idx_20_i = df.index[df[column]==ridx_20]
    idx_20.extend(idx_20_i)
    idx_80_i = df.index[df[column]==ridx_80]
    idx_80.extend(idx_80_i)
```

<<<<<<< HEAD
```python ein.hycell=false ein.tags="worksheet-0" jupyter={"outputs_hidden": false} slideshow={"slide_type": "-"}
len(idx_20)
```

```python ein.hycell=false ein.tags="worksheet-0" jupyter={"outputs_hidden": false} slideshow={"slide_type": "-"}
len(years)
```

```python ein.hycell=false ein.tags="worksheet-0" jupyter={"outputs_hidden": false} slideshow={"slide_type": "-"}
idx_20[0], idx_80[0]
```

```python ein.hycell=false ein.tags="worksheet-0" jupyter={"outputs_hidden": false} slideshow={"slide_type": "-"}
df.loc[[8999, 2561], :].plot()
```
=======
As an example of the spatial 20:20 view, we plot the pair of counties at the 20th and 80th percentile for the last period of the sample:
>>>>>>> 5bc34893

```python ein.hycell=false ein.tags="worksheet-0" jupyter={"outputs_hidden": false} slideshow={"slide_type": "-"}
df.loc[[idx_20[-1], idx_80[-1]], :].plot()
```

<<<<<<< HEAD
=======
Because we will be interested in measuring the spatial separation between the 20:20 counties each period, we set the coordinate reference system:

>>>>>>> 5bc34893
```python ein.hycell=false ein.tags="worksheet-0" jupyter={"outputs_hidden": false} slideshow={"slide_type": "-"}
import geopandas as gpd
from shapely.geometry import Point,Polygon
geom=[Point(xy) for xy in zip([117.454361,117.459880],[38.8459879,38.846255])]
ldf=gpd.GeoDataFrame(geometry=geom,crs={'init':'epsg:4326'})
ldf.to_crs(epsg=3310,inplace=True)
l=gdf.distance(ldf.shift())
```

```python ein.hycell=false ein.tags="worksheet-0" jupyter={"outputs_hidden": false} slideshow={"slide_type": "-"}
ldf = df.to_crs({'init':'epsg:4326'})
```

```python ein.hycell=false ein.tags="worksheet-0" jupyter={"outputs_hidden": false} slideshow={"slide_type": "-"}
ldf.loc[[idx_20[-1], idx_80[-1]], :].plot()
```

```python ein.hycell=false ein.tags="worksheet-0" jupyter={"outputs_hidden": false} slideshow={"slide_type": "-"}
ldf.to_crs(epsg=3310,inplace=True)

```

```python ein.hycell=false ein.tags="worksheet-0" jupyter={"outputs_hidden": false} slideshow={"slide_type": "-"}
ldf.loc[[idx_20[-1], idx_80[-1]], :].plot()
```

```python ein.hycell=false ein.tags="worksheet-0" jupyter={"outputs_hidden": false} slideshow={"slide_type": "-"}
small = ldf.loc[[idx_20[-1], idx_80[-1]], :]
```

```python ein.hycell=false ein.tags="worksheet-0" jupyter={"outputs_hidden": false} slideshow={"slide_type": "-"}
small
```

```python ein.hycell=false ein.tags="worksheet-0" jupyter={"outputs_hidden": false} slideshow={"slide_type": "-"}
small.distance(small.shift()).values[-1]
```

```python ein.hycell=false ein.tags="worksheet-0" jupyter={"outputs_hidden": false} slideshow={"slide_type": "-"}
small.geometry.centroid
```

```python ein.hycell=false ein.tags="worksheet-0" jupyter={"outputs_hidden": false} slideshow={"slide_type": "-"}
idxs = zip(idx_20, idx_80)
distances = []
for idx in idxs:
    o,d = idx
    #print(o,d, idx)
    pair = df.loc[idx, :]
    d = pair.distance(pair.shift()).values[-1]
    distances.append(d)
```

<<<<<<< HEAD
```python ein.hycell=false ein.tags="worksheet-0" jupyter={"outputs_hidden": false} slideshow={"slide_type": "-"}
distances
```
=======
Visualizing the  plot the of the 20:20 distances, reveals a secular decline in the distances separating these pair of counties over time:
>>>>>>> 5bc34893

```python ein.hycell=false ein.tags="worksheet-0" jupyter={"outputs_hidden": false} slideshow={"slide_type": "-"}
idxs = zip(idx_20, idx_80)

len(distances), len(years), len(list(idxs))
gini_df['s_dist'] = numpy.array(distances)
```

<<<<<<< HEAD
=======

>>>>>>> 5bc34893
```python ein.hycell=false ein.tags="worksheet-0" jupyter={"outputs_hidden": false} slideshow={"slide_type": "-"}
gini_df.plot(y=["s_dist"])
```

<<<<<<< HEAD
```python ein.hycell=false ein.tags="worksheet-0" jupyter={"outputs_hidden": false} slideshow={"slide_type": "-"}
idxs = numpy.array(list(zip(idx_20, idx_80)))
idxs
```

```python ein.hycell=false ein.tags="worksheet-0" jupyter={"outputs_hidden": false} slideshow={"slide_type": "-"}
df.loc[idxs[:,0],:].centroid.plot()
```

```python ein.hycell=false ein.tags="worksheet-0" jupyter={"outputs_hidden": false} slideshow={"slide_type": "-"}
df.loc[idxs[:,1],:].centroid.plot()
```
=======
<!-- #region {"ein.tags": "worksheet-0", "slideshow": {"slide_type": "-"}} -->
## Rank paths
A final analytic that we use to examine the spatial distribution of inequality across US counties is the evolution of the rank paths for the 20:20 ratio.
The rank path traces out the migration of a particular rank in the county income distribution over time [3]. To construct the rank paths for the 20:20 counties, we first plot the centroids:
<!-- #endregion -->

```python ein.tags="worksheet-0" slideshow={"slide_type": "-"} jupyter={"outputs_hidden": false}
idxs = numpy.array(list(zip(idx_20, idx_80)))
```

>>>>>>> 5bc34893

```python ein.hycell=false ein.tags="worksheet-0" jupyter={"outputs_hidden": false} slideshow={"slide_type": "-"}

fig, ax = plt.subplots(1, 1, sharex='col', sharey='row')
df.loc[idxs[:,0],:].centroid.plot(ax=ax, color='r')
df.loc[idxs[:,1],:].centroid.plot(ax=ax, color='b')
ax.set_axis_off()
```



```python ein.hycell=false ein.tags="worksheet-0" jupyter={"outputs_hidden": false} slideshow={"slide_type": "-"}

fig, ax = plt.subplots(1, 1, sharex='col', sharey='row')
df.loc[idxs[:,0],:].centroid.plot(ax=ax, color='r')
df.loc[idxs[:,1],:].centroid.plot(ax=ax, color='b')
gdf.plot(ax=ax,edgecolor='gray', alpha=0.2)
ax.set_axis_off()
```
<!-- #region {"ein.tags": "worksheet-0", "slideshow": {"slide_type": "-"}} -->
Next, a directed edge connects the centroids of the two states that held a specific rank in a pair of consecutive periods.  
<!-- #endregion -->

<<<<<<< HEAD
=======


>>>>>>> 5bc34893
```python ein.hycell=false ein.tags="worksheet-0" jupyter={"outputs_hidden": false} slideshow={"slide_type": "-"}
from shapely.geometry import LineString
```

```python ein.hycell=false ein.tags="worksheet-0" jupyter={"outputs_hidden": false} slideshow={"slide_type": "-"}
ls20 = geopandas.GeoSeries(LineString(df.loc[idxs[:,0],:].centroid.tolist()))
ls80 = geopandas.GeoSeries(LineString(df.loc[idxs[:,1],:].centroid.tolist()))
```

```python ein.hycell=false ein.tags="worksheet-0" jupyter={"outputs_hidden": false} slideshow={"slide_type": "-"}

fig, ax = plt.subplots(1, 1, sharex='col', sharey='row')
ls20.plot(ax=ax, color='r', label='20p')
ls80.plot(ax=ax, color='b')
#gdf.plot(ax=ax,edgecolor='gray', alpha=0.2)
plt.title('Rank Paths (80pct Blue, 20pct Red)')
ax.set_axis_off()
```
The rank paths can also be constructed using a moving temporal window to provide a view of the evolution of the rank migrations over subsets of the sample period. Here we do so using a window of five years:

```python ein.hycell=false ein.tags="worksheet-0" jupyter={"outputs_hidden": false} slideshow={"slide_type": "-"}
columns = 4
rows = 12
fig, ax_array = plt.subplots(rows, columns, squeeze=False, figsize=(15,15), constrained_layout=True)
year=0
for i,ax_row in enumerate(ax_array):
    for j,axes in enumerate(ax_row):
        axes.set_title('{}-{}'.format(1969+year, 1969+year+5))
        axes.set_yticklabels([])
        axes.set_xticklabels([])
        if year < 43:
            ls20 = geopandas.GeoSeries(LineString(df.loc[idxs[:,0],:].centroid.tolist()[year:year+5]))
            ls20.plot(ax=axes, color='r', label='20p')
            ls80 = geopandas.GeoSeries(LineString(df.loc[idxs[:,1],:].centroid.tolist()[year:year+5]))
            ls80.plot(ax=axes, color='b', label='20p')
    
        year += 1
plt.show()
```

<<<<<<< HEAD
```python ein.hycell=false ein.tags="worksheet-0" jupyter={"outputs_hidden": false} slideshow={"slide_type": "-"}
columns = 4
rows = 12
fig, ax_array = plt.subplots(rows, columns, squeeze=False, figsize=(15,15))
year=2
for i,ax_row in enumerate(ax_array):
    for j,axes in enumerate(ax_row):
        axes.set_title('{},{}'.format(i,j))
        axes.set_yticklabels([])
        axes.set_xticklabels([])
        if year < 48:
            ls20 = geopandas.GeoSeries(LineString(df.loc[idxs[:,0],:].centroid.tolist()[0:year]))
            ls20.plot(ax=axes, color='r', label='20p')
            ls80 = geopandas.GeoSeries(LineString(df.loc[idxs[:,1],:].centroid.tolist()[0:year]))
            ls80.plot(ax=axes, color='b', label='20p')
    
        year += 1
#         axes.plot(you_data_goes_here,'r-')
        #axes.set_aspect('equal')
plt.show()
```

```python ein.hycell=false ein.tags="worksheet-0" jupyter={"outputs_hidden": false} slideshow={"slide_type": "-"}
for i in range(2,48):
    #print(0,i)
    fig, ax = plt.subplots(1, 1, sharex='col', sharey='row')
    ls20 = geopandas.GeoSeries(LineString(df.loc[idxs[:,0],:].centroid.tolist()[0:i]))
    ls20.plot(ax=ax, color='r', label='20p')
    ls80 = geopandas.GeoSeries(LineString(df.loc[idxs[:,1],:].centroid.tolist()[0:i]))
    ls80.plot(ax=ax, color='b', label='20p')
    
    #ls80.plot(ax=ax, color='b')
    #gdf.plot(ax=ax,edgecolor='gray', alpha=0.2)
    title = 'Percentile Paths 1969-{} (80p Blue, 20p Red)'.format(1969+i-1)
    plt.title(title)
    ax.set_axis_off()
=======

Overall, there is a general north-south split for the 20 and 80 rank paths, with the wealthier part of the distribution being located more often in the northern section of the country.
>>>>>>> 5bc34893


<<<<<<< HEAD
```python ein.hycell=false ein.tags="worksheet-0" jupyter={"outputs_hidden": false} slideshow={"slide_type": "-"}
=======
<!-- #region {"ein.hycell": false, "ein.tags": "worksheet-0", "jupyter": {"outputs_hidden": false}, "slideshow": {"slide_type": "-"}} -->
## References
>>>>>>> 5bc34893

[1] Rodriguez-Pose, A. (2017) The revenge of places that don't matter (and what to do about it). *Cambridge Journal of Regions, Economy and Society*, 11 (1): 189-209.

[2] Rey, S.J. and R. Smith (2013) A spatial decomposition of the Gini coefficient. *Letters in Spatial and Resource Sciences*, 6: 55–70.

[3] Rey, S.J., S. Han, W. Kang, R. Cortes, and E. Knaap (2020) A visual analytics system for space-time dynamics of regional income distributions utilizing animated flow maps and rank-based Markov chains. *Geographical Analysis*, Forthcoming.
<!-- #endregion -->

---

<a rel="license" href="http://creativecommons.org/licenses/by-nc-nd/4.0/"><img alt="Creative Commons License" style="border-width:0" src="https://i.creativecommons.org/l/by-nc-nd/4.0/88x31.png" /></a><br />This work is licensed under a <a rel="license" href="http://creativecommons.org/licenses/by-nc-nd/4.0/">Creative Commons Attribution-NonCommercial-NoDerivatives 4.0 International License</a>.
<!-- #endregion --><|MERGE_RESOLUTION|>--- conflicted
+++ resolved
@@ -98,13 +98,10 @@
 ```
 
 ```python ein.hycell=false ein.tags="worksheet-0" jupyter={"outputs_hidden": false} slideshow={"slide_type": "-"}
-<<<<<<< HEAD
-=======
 gdf.head()
 ```
 
 ```python ein.hycell=false ein.tags="worksheet-0" jupyter={"outputs_hidden": false} slideshow={"slide_type": "-"}
->>>>>>> 5bc34893
 pci_df.shape
 ```
 
@@ -297,11 +294,7 @@
 ```
 
 ```python ein.hycell=false ein.tags="worksheet-0" jupyter={"outputs_hidden": false} slideshow={"slide_type": "-"}
-<<<<<<< HEAD
-gini_df.plot(y=["Gini"])
-=======
 _ = gini_df.plot(y=["Gini"])
->>>>>>> 5bc34893
 ```
 
 ### Theil's index
@@ -420,13 +413,6 @@
 res.shape
 ```
 
-<<<<<<< HEAD
-```python
-res
-```
-
-=======
->>>>>>> 5bc34893
 ```python ein.hycell=false ein.tags="worksheet-0" jupyter={"outputs_hidden": false} slideshow={"slide_type": "-"}
 res_df = gini_df
 res_df['I'] = res[:,0]
@@ -486,41 +472,6 @@
 
 
 
-<<<<<<< HEAD
-
-
-
-
-
-
-
-
-
-
-
-
-
-
-
-
-
-
-
-
-
-
-
-
-
-
-
-
-
-
-
-
-=======
->>>>>>> 5bc34893
 ```python ein.hycell=false ein.tags="worksheet-0" jupyter={"outputs_hidden": false} slideshow={"slide_type": "-"}
 pci_df.columns
 ```
@@ -542,22 +493,12 @@
 ```
 
 ```python ein.hycell=false ein.tags="worksheet-0" jupyter={"outputs_hidden": false} slideshow={"slide_type": "-"}
-<<<<<<< HEAD
-region_df.plot(column='Region', categorical=True)
-```
-
-```python ein.hycell=false ein.tags="worksheet-0" jupyter={"outputs_hidden": false} slideshow={"slide_type": "-"}
-for region in range(1, 9):
-    pci_df[pci_df.Region==region].plot()
-
-=======
 ax = region_df.plot(column='Region', categorical=True)
 _ = ax.axis('off')
 ```
 
 ```python
 pci_df.columns
->>>>>>> 5bc34893
 ```
 
 ```python ein.hycell=false ein.tags="worksheet-0" jupyter={"outputs_hidden": false} slideshow={"slide_type": "-"}
@@ -567,8 +508,6 @@
                 'Far West']
 ```
 
-<<<<<<< HEAD
-=======
 ```python
 fig = plt.figure(figsize=(15,12))
 fig.subplots_adjust(hspace=0.4, wspace=0.4)
@@ -581,7 +520,6 @@
     
 ```
 
->>>>>>> 5bc34893
 ```python ein.hycell=false ein.tags="worksheet-0" jupyter={"outputs_hidden": false} slideshow={"slide_type": "-"}
 pci_df.groupby('Region').mean()
 ```
@@ -679,12 +617,6 @@
 
 A few patterns emerge from these figures. First, inequality between the states is larger than inequality between regions. Second, inequality within states is smaller than inequality within regions. Third, the time series patterns for the interregional components are similar for the BEA regions and state partitions of the counties. Finally, the correlation of between share and overall inequality is higher at the state level than for the BEA region level
 
-<<<<<<< HEAD
-```python ein.hycell=false ein.tags="worksheet-0" jupyter={"outputs_hidden": false} slideshow={"slide_type": "-"}
-region_df.plot(column='Region', categorical=True)
-```
-=======
->>>>>>> 5bc34893
 
 ### Intraregional inequality
 We can take a closer look at the within region inequality component by dissagregating the total value from XX into that occuring within each of the 8 regions. This can be done by calculating the global Theil index on the counties belonging to a given region.
@@ -776,65 +708,6 @@
 ```
 Unpacking the intraregional inequality term reveals that the original decomposition of inequality into within and between regions actually masks a great deal of heterogeneity in the internal inequality dynamics across the eight regions. Put another way, the overall trend in the aggregate within region component above is an average of the trends exhibited in each of the eight regions. There are two distinct groups of regions in this regard. The first consists of regions where the inequality between counties within each region has been increasing over the sample period. This group is composed of the New England,  Mideast, Far West, and Rocky Mountains regions. The second group are those regions where intraregional inequality has remained stable, or even decreased, over time. The Great Lakes, Southeast, and Southwest regions compose this group. The one outlier region is the Plains which does not fall neatly into either of these two groups.
 
-<<<<<<< HEAD
-```python ein.hycell=false ein.tags="worksheet-0" jupyter={"outputs_hidden": false} slideshow={"slide_type": "-"}
-theil_ds = pysal.explore.inequality.theil.TheilDSim(rdf[ys].values, rdf.STATEFP, 999)
-```
-
-```python ein.hycell=false ein.tags="worksheet-0" jupyter={"outputs_hidden": false} slideshow={"slide_type": "-"}
-len(theil_ds.bg[0])
-```
-
-```python ein.hycell=false ein.tags="worksheet-0" jupyter={"outputs_hidden": false} slideshow={"slide_type": "-"}
-theil_ds.bg[0]
-```
-
-```python ein.hycell=false ein.tags="worksheet-0" jupyter={"outputs_hidden": false} slideshow={"slide_type": "-"}
-theil_ds.bg_pvalue
-```
-
-```python ein.hycell=false ein.tags="worksheet-0" jupyter={"outputs_hidden": false} slideshow={"slide_type": "-"}
-theil_ds.T
-```
-
-```python ein.hycell=false ein.tags="worksheet-0" jupyter={"outputs_hidden": false} slideshow={"slide_type": "-"}
-theil_ds.bg/theil_ds.T
-```
-
-```python ein.hycell=false ein.tags="worksheet-0" jupyter={"outputs_hidden": false} slideshow={"slide_type": "-"}
-wgp_ds = theil_ds.wg[0]/theil_ds.T
-```
-
-```python ein.hycell=false ein.tags="worksheet-0" jupyter={"outputs_hidden": false} slideshow={"slide_type": "-"}
-wgp_dr = theil_ds.wg[0]/theil_ds.T
-```
-
-```python ein.hycell=false ein.tags="worksheet-0" jupyter={"outputs_hidden": false} slideshow={"slide_type": "-"}
-wgp_dr.shape
-```
-
-```python ein.hycell=false ein.tags="worksheet-0" jupyter={"outputs_hidden": false} slideshow={"slide_type": "-"}
-res_df.shape
-```
-
-```python ein.hycell=false ein.tags="worksheet-0" jupyter={"outputs_hidden": false} slideshow={"slide_type": "-"}
-wgp_ds.shape = (49, 1)
-res_df['wgp_ds'] = wgp_ds
-wgp_dr.shape = (49, 1)
-
-res_df['wgp_dr'] = wgp_dr
-
-res_df.plot(subplots=True, figsize=(15,6))
-```
-
-```python ein.hycell=false ein.tags="worksheet-0" jupyter={"outputs_hidden": false} slideshow={"slide_type": "-"}
-res_df.plot(y=['wgp_ds','wgp_dr'])
-```
-
-```python ein.hycell=false ein.tags="worksheet-0" jupyter={"outputs_hidden": false} slideshow={"slide_type": "-"}
-res_df.head()
-```
-=======
 
 ### Regional Inequality Between States
 
@@ -855,7 +728,6 @@
 ```python
 import pandas as pd
 
->>>>>>> 5bc34893
 
 markers = [ "+", "8", "^", "p", ".", ">", "1", '2']
 ax = bs_df.plot(kind='line', figsize=(15, 12))
@@ -954,38 +826,22 @@
     pci_df["{}_rank".format(year)] = pci_df[str(year)].rank(method='first')
 ```
 
-<<<<<<< HEAD
-```python ein.hycell=false ein.tags="worksheet-0" jupyter={"outputs_hidden": false} slideshow={"slide_type": "-"}
-=======
 
 ```python jupyter={"outputs_hidden": false}
->>>>>>> 5bc34893
 ridx_20 = int(.2 * 3077)
 ridx_80 = int(.8 * 3077)
 ridx_20, ridx_80
 ```
 
-<<<<<<< HEAD
-```python ein.hycell=false ein.tags="worksheet-0" jupyter={"outputs_hidden": false} slideshow={"slide_type": "-"}
-=======
-```python
->>>>>>> 5bc34893
+```python
 df = pci_df
 ```
 
-<<<<<<< HEAD
-```python ein.hycell=false ein.tags="worksheet-0" jupyter={"outputs_hidden": false} slideshow={"slide_type": "-"}
-df[df['1969_rank']==615]
-```
-
-```python ein.hycell=false ein.tags="worksheet-0" jupyter={"outputs_hidden": false} slideshow={"slide_type": "-"}
-=======
 ```python jupyter={"outputs_hidden": false}
 df['1969_rank']
 ```
 
 ```python jupyter={"outputs_hidden": false}
->>>>>>> 5bc34893
 df.index[df['1969_rank']==615].tolist()
 ```
 
@@ -1000,35 +856,14 @@
     idx_80.extend(idx_80_i)
 ```
 
-<<<<<<< HEAD
-```python ein.hycell=false ein.tags="worksheet-0" jupyter={"outputs_hidden": false} slideshow={"slide_type": "-"}
-len(idx_20)
-```
-
-```python ein.hycell=false ein.tags="worksheet-0" jupyter={"outputs_hidden": false} slideshow={"slide_type": "-"}
-len(years)
-```
-
-```python ein.hycell=false ein.tags="worksheet-0" jupyter={"outputs_hidden": false} slideshow={"slide_type": "-"}
-idx_20[0], idx_80[0]
-```
-
-```python ein.hycell=false ein.tags="worksheet-0" jupyter={"outputs_hidden": false} slideshow={"slide_type": "-"}
-df.loc[[8999, 2561], :].plot()
-```
-=======
 As an example of the spatial 20:20 view, we plot the pair of counties at the 20th and 80th percentile for the last period of the sample:
->>>>>>> 5bc34893
 
 ```python ein.hycell=false ein.tags="worksheet-0" jupyter={"outputs_hidden": false} slideshow={"slide_type": "-"}
 df.loc[[idx_20[-1], idx_80[-1]], :].plot()
 ```
 
-<<<<<<< HEAD
-=======
 Because we will be interested in measuring the spatial separation between the 20:20 counties each period, we set the coordinate reference system:
 
->>>>>>> 5bc34893
 ```python ein.hycell=false ein.tags="worksheet-0" jupyter={"outputs_hidden": false} slideshow={"slide_type": "-"}
 import geopandas as gpd
 from shapely.geometry import Point,Polygon
@@ -1082,13 +917,7 @@
     distances.append(d)
 ```
 
-<<<<<<< HEAD
-```python ein.hycell=false ein.tags="worksheet-0" jupyter={"outputs_hidden": false} slideshow={"slide_type": "-"}
-distances
-```
-=======
 Visualizing the  plot the of the 20:20 distances, reveals a secular decline in the distances separating these pair of counties over time:
->>>>>>> 5bc34893
 
 ```python ein.hycell=false ein.tags="worksheet-0" jupyter={"outputs_hidden": false} slideshow={"slide_type": "-"}
 idxs = zip(idx_20, idx_80)
@@ -1097,28 +926,11 @@
 gini_df['s_dist'] = numpy.array(distances)
 ```
 
-<<<<<<< HEAD
-=======
-
->>>>>>> 5bc34893
+
 ```python ein.hycell=false ein.tags="worksheet-0" jupyter={"outputs_hidden": false} slideshow={"slide_type": "-"}
 gini_df.plot(y=["s_dist"])
 ```
 
-<<<<<<< HEAD
-```python ein.hycell=false ein.tags="worksheet-0" jupyter={"outputs_hidden": false} slideshow={"slide_type": "-"}
-idxs = numpy.array(list(zip(idx_20, idx_80)))
-idxs
-```
-
-```python ein.hycell=false ein.tags="worksheet-0" jupyter={"outputs_hidden": false} slideshow={"slide_type": "-"}
-df.loc[idxs[:,0],:].centroid.plot()
-```
-
-```python ein.hycell=false ein.tags="worksheet-0" jupyter={"outputs_hidden": false} slideshow={"slide_type": "-"}
-df.loc[idxs[:,1],:].centroid.plot()
-```
-=======
 <!-- #region {"ein.tags": "worksheet-0", "slideshow": {"slide_type": "-"}} -->
 ## Rank paths
 A final analytic that we use to examine the spatial distribution of inequality across US counties is the evolution of the rank paths for the 20:20 ratio.
@@ -1129,7 +941,6 @@
 idxs = numpy.array(list(zip(idx_20, idx_80)))
 ```
 
->>>>>>> 5bc34893
 
 ```python ein.hycell=false ein.tags="worksheet-0" jupyter={"outputs_hidden": false} slideshow={"slide_type": "-"}
 
@@ -1153,11 +964,8 @@
 Next, a directed edge connects the centroids of the two states that held a specific rank in a pair of consecutive periods.  
 <!-- #endregion -->
 
-<<<<<<< HEAD
-=======
-
-
->>>>>>> 5bc34893
+
+
 ```python ein.hycell=false ein.tags="worksheet-0" jupyter={"outputs_hidden": false} slideshow={"slide_type": "-"}
 from shapely.geometry import LineString
 ```
@@ -1198,55 +1006,12 @@
 plt.show()
 ```
 
-<<<<<<< HEAD
-```python ein.hycell=false ein.tags="worksheet-0" jupyter={"outputs_hidden": false} slideshow={"slide_type": "-"}
-columns = 4
-rows = 12
-fig, ax_array = plt.subplots(rows, columns, squeeze=False, figsize=(15,15))
-year=2
-for i,ax_row in enumerate(ax_array):
-    for j,axes in enumerate(ax_row):
-        axes.set_title('{},{}'.format(i,j))
-        axes.set_yticklabels([])
-        axes.set_xticklabels([])
-        if year < 48:
-            ls20 = geopandas.GeoSeries(LineString(df.loc[idxs[:,0],:].centroid.tolist()[0:year]))
-            ls20.plot(ax=axes, color='r', label='20p')
-            ls80 = geopandas.GeoSeries(LineString(df.loc[idxs[:,1],:].centroid.tolist()[0:year]))
-            ls80.plot(ax=axes, color='b', label='20p')
-    
-        year += 1
-#         axes.plot(you_data_goes_here,'r-')
-        #axes.set_aspect('equal')
-plt.show()
-```
-
-```python ein.hycell=false ein.tags="worksheet-0" jupyter={"outputs_hidden": false} slideshow={"slide_type": "-"}
-for i in range(2,48):
-    #print(0,i)
-    fig, ax = plt.subplots(1, 1, sharex='col', sharey='row')
-    ls20 = geopandas.GeoSeries(LineString(df.loc[idxs[:,0],:].centroid.tolist()[0:i]))
-    ls20.plot(ax=ax, color='r', label='20p')
-    ls80 = geopandas.GeoSeries(LineString(df.loc[idxs[:,1],:].centroid.tolist()[0:i]))
-    ls80.plot(ax=ax, color='b', label='20p')
-    
-    #ls80.plot(ax=ax, color='b')
-    #gdf.plot(ax=ax,edgecolor='gray', alpha=0.2)
-    title = 'Percentile Paths 1969-{} (80p Blue, 20p Red)'.format(1969+i-1)
-    plt.title(title)
-    ax.set_axis_off()
-=======
 
 Overall, there is a general north-south split for the 20 and 80 rank paths, with the wealthier part of the distribution being located more often in the northern section of the country.
->>>>>>> 5bc34893
-
-
-<<<<<<< HEAD
-```python ein.hycell=false ein.tags="worksheet-0" jupyter={"outputs_hidden": false} slideshow={"slide_type": "-"}
-=======
+
+
 <!-- #region {"ein.hycell": false, "ein.tags": "worksheet-0", "jupyter": {"outputs_hidden": false}, "slideshow": {"slide_type": "-"}} -->
 ## References
->>>>>>> 5bc34893
 
 [1] Rodriguez-Pose, A. (2017) The revenge of places that don't matter (and what to do about it). *Cambridge Journal of Regions, Economy and Society*, 11 (1): 189-209.
 
