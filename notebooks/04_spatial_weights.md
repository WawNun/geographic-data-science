--- conflicted
+++ resolved
@@ -6,11 +6,7 @@
       extension: .md
       format_name: markdown
       format_version: '1.2'
-<<<<<<< HEAD
       jupytext_version: 1.6.0
-=======
-      jupytext_version: 1.5.2
->>>>>>> 0b440a80
   kernelspec:
     display_name: Python 3
     language: python
@@ -1100,27 +1096,3 @@
     4. In graph theory, a link whose *removal* will increase the number of connected components in a graph is called a *bridge*. In the fully-connected KNN graph with the smallest $k$, how many bridges are there between the north and south components? *(hint: use the plotting functionality)*
     5. What are the next two values of $k$ required for there to be an *additional* bridge at that $k$?
 
-
-<<<<<<< HEAD
----
-
-<a rel="license" href="http://creativecommons.org/licenses/by-nc-nd/4.0/"><img alt="Creative Commons License" style="border-width:0" src="https://i.creativecommons.org/l/by-nc-nd/4.0/88x31.png" /></a><br />This work is licensed under a <a rel="license" href="http://creativecommons.org/licenses/by-nc-nd/4.0/">Creative Commons Attribution-NonCommercial-NoDerivatives 4.0 International License</a>.
-=======
-## References
-
-
-[1] Tobler, W. R. "A computer movie simulating urban growth in the Detroit region." *Economic Geography* 46, no. sup1 (1970): 234-240.
-
-[2] Lu, H, and Carlin, B. 2005. “Bayesian Areal Wombling for Geographical Boundary Analysis.” *Geographical Analysis* 37 (3): 265–285.
-
-[3] Fitzpatrick, M C.,Preisser, E.L., Porter, A., Elkinton, J., Waller, L.A., Carlin, B. P., and Ellison, A.M. 2010. “Ecological Boundary Detection Using Bayesian Areal Wombling.” *Ecology* 91 (12): 3448–3455.
-
-[4] Dean, N., Dong, G., and Price, G. "Frontiers in Residential Segregation: Understanding Neighbourhood Boundaries and their Impacts." *Tijdschrift voor economische en sociale geografie*, in press
-
-
-## Further Reading
-
-LeSage, James P., and R. Kelley Pace. 2014. “The Biggest Myth in Spatial Econometrics.” *Econometrics* 2(4): 217–49. https://doi.org/10.3390/econometrics2040217.
-
-Griffith, D. A. 1996. “Some Guidelines for Specifying the Geographic Weights Matrix Contained in Spatial Statistical Models.” In *Practical Handbook of Spatial Statistics*, edited by Sandra Lach Arlinghaus, 65–82. Boca Raton, FL: CRC Press.
->>>>>>> 0b440a80
